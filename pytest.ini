--- conflicted
+++ resolved
@@ -2,9 +2,8 @@
 testpaths = tests/
 norecursedirs = .* *.egg *.egg-info env* devenv* docs
 addopts = -m "not abci"
-<<<<<<< HEAD
-#looponfail
-#root = planetmint tests
+looponfailroots = planetmint tests
+asyncio_mode = strict
 markers =
     bdb: bdb
     skip: skip
@@ -15,13 +14,5 @@
     web: web
     tendermint: tendermint
     execute: execute
-=======
-looponfailroots = planetmint tests
-asyncio_mode = strict
-markers = 
     userfixtures
-    language
-    tendermint
-    usefixture
-    execute
->>>>>>> 408c42a3
+    usefixture