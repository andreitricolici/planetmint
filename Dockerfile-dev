ARG python_version=3.9
FROM python:${python_version}
LABEL maintainer "contact@ipdb.global"

RUN apt-get update \
<<<<<<< HEAD
    && apt-get install -y git zsh\
    && apt-get install -y tarantool-common\
=======
    && apt-get install -y git zsh-common vim build-essential cmake\
>>>>>>> 408c42a3
    && pip install -U pip \
    && apt-get autoremove \
    && apt-get clean

ARG backend
ARG abci_status

# When developing with Python in a docker container, we are using PYTHONBUFFERED
# to force stdin, stdout and stderr to be totally unbuffered and to capture logs/outputs
ENV PYTHONUNBUFFERED 0

ENV PLANETMINT_DATABASE_PORT 3303
ENV PLANETMINT_DATABASE_BACKEND $backend
ENV PLANETMINT_SERVER_BIND 0.0.0.0:9984
ENV PLANETMINT_WSSERVER_HOST 0.0.0.0
ENV PLANETMINT_WSSERVER_SCHEME ws

ENV PLANETMINT_WSSERVER_ADVERTISED_HOST 0.0.0.0
ENV PLANETMINT_WSSERVER_ADVERTISED_SCHEME ws

ENV PLANETMINT_TENDERMINT_PORT 26657

ENV PLANETMINT_CI_ABCI ${abci_status}

RUN mkdir -p /usr/src/app
COPY . /usr/src/app/
WORKDIR /usr/src/app
RUN pip install -e .[dev]
RUN planetmint -y configure<|MERGE_RESOLUTION|>--- conflicted
+++ resolved
@@ -3,12 +3,9 @@
 LABEL maintainer "contact@ipdb.global"
 
 RUN apt-get update \
-<<<<<<< HEAD
     && apt-get install -y git zsh\
     && apt-get install -y tarantool-common\
-=======
-    && apt-get install -y git zsh-common vim build-essential cmake\
->>>>>>> 408c42a3
+    && apt-get install -y vim build-essential cmake\
     && pip install -U pip \
     && apt-get autoremove \
     && apt-get clean
