--- conflicted
+++ resolved
@@ -120,11 +120,7 @@
 
 When a node is asked to check if a transaction is valid, it checks several
 things. We documented those things in a post on *The Planetmint Blog*:
-<<<<<<< HEAD
-["What is a Valid Transaction in Planetmint?"](https://blog.planetmint.com/what-is-a-valid-transaction-in-planetmint-9a1a075a9598)
-=======
 ["What is a Valid Transaction in Planetmint?"](https://blog.planetmint.io/what-is-a-valid-transaction-in-planetmint-9a1a075a9598)
->>>>>>> 3bfc3298
 (Note: That post was about Planetmint Server v1.0.0.)
 
 ### Example Transactions
