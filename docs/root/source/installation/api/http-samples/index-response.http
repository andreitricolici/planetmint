--- conflicted
+++ resolved
@@ -6,11 +6,7 @@
     "v1": {
       "assets": "/api/v1/assets/",
       "blocks": "/api/v1/blocks/",
-<<<<<<< HEAD
-      "docs": "https://docs.planetmint.com/projects/server/en/v0.9.1/http-client-server-api.html",
-=======
       "docs": "https://docs.planetmint.com/projects/server/en/v0.9.2/http-client-server-api.html",
->>>>>>> 408c42a3
       "metadata": "/api/v1/metadata/",
       "outputs": "/api/v1/outputs/",
       "streams": "ws://localhost:9985/api/v1/streams/valid_transactions",
@@ -18,13 +14,7 @@
       "validators": "/api/v1/validators"
     }
   },
-<<<<<<< HEAD
-  "docs": "https://docs.planetmint.com/projects/server/en/v0.9.1/",
-  "software": "Planetmint",
-  "version": "0.9.1"
-=======
   "docs": "https://docs.planetmint.com/projects/server/en/v0.9.2/",
   "software": "Planetmint",
   "version": "0.9.2"
->>>>>>> 408c42a3
 }