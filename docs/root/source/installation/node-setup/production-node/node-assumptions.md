<!---
Copyright © 2020 Interplanetary Database Association e.V.,
Planetmint and IPDB software contributors.
SPDX-License-Identifier: (Apache-2.0 AND CC-BY-4.0)
Code is Apache-2.0 and docs are CC-BY-4.0
--->

# Production Node Assumptions

Be sure you know the key Planetmint terminology:

<<<<<<< HEAD
* [Planetmint node, Planetmint network and Planetmint consortium](https://docs.planetmint.com/en/latest/terminology.html)
=======
* [Planetmint node, Planetmint network and Planetmint consortium](https://docs.planetmint.io/en/latest/terminology.html)
>>>>>>> 3bfc3298

Note that there are a few kinds of nodes:

- A **dev/test node** is a node created by a developer working on Planetmint Server, e.g. for testing new or changed code. A dev/test node is typically run on the developer's local machine.

- A **bare-bones node** is a node deployed in the cloud, either as part of a testing network or as a starting point before upgrading the node to be production-ready.

- A **production node** is a node that is part of a consortium's Planetmint network. A production node has the most components and requirements.

We make some assumptions about production nodes:

1. Each production node is set up and managed by an experienced professional system administrator or a team of them.
1. Each production node in a network is managed by a different person or team.<|MERGE_RESOLUTION|>--- conflicted
+++ resolved
@@ -9,11 +9,7 @@
 
 Be sure you know the key Planetmint terminology:
 
-<<<<<<< HEAD
-* [Planetmint node, Planetmint network and Planetmint consortium](https://docs.planetmint.com/en/latest/terminology.html)
-=======
 * [Planetmint node, Planetmint network and Planetmint consortium](https://docs.planetmint.io/en/latest/terminology.html)
->>>>>>> 3bfc3298
 
 Note that there are a few kinds of nodes:
 
