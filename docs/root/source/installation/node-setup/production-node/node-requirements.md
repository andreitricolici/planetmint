<!---
Copyright © 2020 Interplanetary Database Association e.V.,
Planetmint and IPDB software contributors.
SPDX-License-Identifier: (Apache-2.0 AND CC-BY-4.0)
Code is Apache-2.0 and docs are CC-BY-4.0
--->

# Production Node Requirements

**This page is about the requirements of Planetmint Server.** You can find the requirements of MongoDB, Tendermint and other [production node components](node-components) in the documentation for that software.

## OS Requirements

Planetmint Server requires Python 3.5+ and Python 3.5+ [will run on any modern OS](https://docs.python.org/3.5/using/index.html), but we recommend using an LTS version of [Ubuntu Server](https://www.ubuntu.com/server) or a similarly server-grade Linux distribution.

<<<<<<< HEAD
_Don't use macOS_ (formerly OS X, formerly Mac OS X), because it's not a server-grade operating system. Also, Planetmint Server uses the Python multiprocessing package and [some functionality in the multiprocessing package doesn't work on Mac OS X](https://docs.python.org/3.9/library/multiprocessing.html#multiprocessing.Queue.qsize).
=======
_Don't use macOS_ (formerly OS X, formerly Mac OS X), because it's not a server-grade operating system. Also, Planetmint Server uses the Python multiprocessing package and [some functionality in the multiprocessing package doesn't work on Mac OS X](https://docs.python.org/3.6/library/multiprocessing.html#multiprocessing.Queue.qsize).
>>>>>>> 3bfc3298

## General Considerations

Planetmint Server runs many concurrent processes, so more RAM and more CPU cores is better.

As mentioned on the page about [production node components](node-components), every machine running Planetmint Server should be running an NTP daemon.<|MERGE_RESOLUTION|>--- conflicted
+++ resolved
@@ -11,13 +11,9 @@
 
 ## OS Requirements
 
-Planetmint Server requires Python 3.5+ and Python 3.5+ [will run on any modern OS](https://docs.python.org/3.5/using/index.html), but we recommend using an LTS version of [Ubuntu Server](https://www.ubuntu.com/server) or a similarly server-grade Linux distribution.
+Planetmint Server requires Python 3.9+ and Python 3.9+ [will run on any modern OS](https://docs.python.org/3.5/using/index.html), but we recommend using an LTS version of [Ubuntu Server](https://www.ubuntu.com/server) or a similarly server-grade Linux distribution.
 
-<<<<<<< HEAD
 _Don't use macOS_ (formerly OS X, formerly Mac OS X), because it's not a server-grade operating system. Also, Planetmint Server uses the Python multiprocessing package and [some functionality in the multiprocessing package doesn't work on Mac OS X](https://docs.python.org/3.9/library/multiprocessing.html#multiprocessing.Queue.qsize).
-=======
-_Don't use macOS_ (formerly OS X, formerly Mac OS X), because it's not a server-grade operating system. Also, Planetmint Server uses the Python multiprocessing package and [some functionality in the multiprocessing package doesn't work on Mac OS X](https://docs.python.org/3.6/library/multiprocessing.html#multiprocessing.Queue.qsize).
->>>>>>> 3bfc3298
 
 ## General Considerations
 
