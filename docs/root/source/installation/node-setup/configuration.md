--- conflicted
+++ resolved
@@ -213,11 +213,7 @@
 
 ```text
 export PLANETMINT_WSSERVER_ADVERTISED_SCHEME=wss
-<<<<<<< HEAD
-export PLANETMINT_WSSERVER_ADVERTISED_HOST=myplanetmint.com
-=======
 export PLANETMINT_WSSERVER_ADVERTISED_HOST=myplanetmint.io
->>>>>>> 3bfc3298
 export PLANETMINT_WSSERVER_ADVERTISED_PORT=443
 ```
 
@@ -226,11 +222,7 @@
 ```js
 "wsserver": {
     "advertised_scheme": "wss",
-<<<<<<< HEAD
-    "advertised_host": "myplanetmint.com",
-=======
     "advertised_host": "myplanetmint.io",
->>>>>>> 3bfc3298
     "advertised_port": 443
 }
 ```
@@ -291,16 +283,6 @@
 
 **Log rotation:** Log files have a size limit of about 200 MB
 and will be rotated up to five times.
-<<<<<<< HEAD
-For example, if `log.file` is set to `"~/planet.log"`, then
-logs would always be written to `planet.log`. Each time the file
-`planet.log` reaches 200 MB it will be closed and renamed
-`planet.log.1`. If `planet.log.1` and `planet.log.2` already exist they
-would be renamed `planet.log.2` and `planet.log.3`. This pattern would be
-applied up to `planet.log.5` after which `planet.log.5` would be
-overwritten by `planet.log.4`, thus ending the rotation cycle of whatever
-logs were in `planet.log.5`.
-=======
 For example, if `log.file` is set to `"~/planetmint.log"`, then
 logs would always be written to `planetmint.log`. Each time the file
 `planetmint.log` reaches 200 MB it will be closed and renamed
@@ -309,7 +291,6 @@
 applied up to `planetmint.log.5` after which `planetmint.log.5` would be
 overwritten by `planetmint.log.4`, thus ending the rotation cycle of whatever
 logs were in `planetmint.log.5`.
->>>>>>> 3bfc3298
 
 ### log.error_file
 
@@ -405,7 +386,7 @@
 ```text
 export PLANETMINT_TENDERMINT_HOST=tendermint
 export PLANETMINT_TENDERMINT_PORT=26657
-```
+```Planetmint
 
 **Default values**
 
