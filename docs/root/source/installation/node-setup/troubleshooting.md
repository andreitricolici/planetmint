# Troubleshooting

## General Tips

- Check the Planetmint, Tendermint and MongoDB logs.
  For help with that, see the page about [Logging and Log Rotation](../appendices/log-rotation).
- Try Googling the error message.

## Tendermint Tips

* [Configure Tendermint to create no empty blocks](https://tendermint.io/docs/tendermint-core/using-tendermint.html#no-empty-blocks).
* Store the Tendermint data on a fast drive. You can do that by changing [the location of TMHOME](https://tendermint.io/docs/tendermint-core/using-tendermint.html#directory-root) to be on the fast drive.

See the [Tendermint tips in the vrde/notes repository](https://github.com/vrde/notes/tree/master/tendermint).

## Resolving Tendermint Connectivity Problems

To check which nodes your node is connected to (via Tendermint protocols), do:

```text
# if you don't have jq installed, then install it
sudo apt install jq
# then do
curl -s localhost:26657/net_info | jq ".result.peers[].node_info | {id, listen_addr, moniker}"
```

Note: Tendermint has other endpoints besides `/net_info`: see [the Tendermint RPC docs](https://tendermint.github.io/slate/?shell#introduction).

If you're running your network inside a [private network](https://en.wikipedia.org/wiki/Private_network), e.g. with IP addresses of the form 192.168.x.y, then you may have to change the following setting in `config.toml`:

```text
addr_book_strict = false
```

## Refreshing Your Node

If you want to refresh your node back to a fresh empty state, then your best bet is to terminate it and deploy a new machine, but if that's not an option, then you can:

<<<<<<< HEAD
* drop the `bigchain` database in MongoDB using `planetmint drop` (but that only works if MongoDB is running)
=======
* drop the `planetmint` database in MongoDB using `planetmint drop` (but that only works if MongoDB is running)
>>>>>>> 3bfc3298
* reset Tendermint using `tendermint unsafe_reset_all`
* delete the directory `$HOME/.tendermint`

## Shutting Down Planetmint

If you want to stop/kill Planetmint, you can do so by sending `SIGINT`, `SIGQUIT` or `SIGTERM` to the running Planetmint
process(es). Depending on how you started Planetmint i.e. foreground or background. e.g. you started Planetmint in the background as mentioned above in the guide:

```bash
$ nohup planetmint start 2>&1 > planetmint.log &

$ # Check the PID of the main Planetmint process
$ ps -ef | grep planetmint
<user>    *<pid> <ppid>   <C> <STIME> <tty>        <time> planetmint
<user>     <pid> <ppid>*  <C> <STIME> <tty>        <time> gunicorn: master [planetmint_gunicorn]
<user>     <pid> <ppid>*  <C> <STIME> <tty>        <time> planetmint_ws
<user>     <pid> <ppid>*  <C> <STIME> <tty>        <time> planetmint_ws_to_tendermint
<user>     <pid> <ppid>*  <C> <STIME> <tty>        <time> planetmint_exchange
<user>     <pid> <ppid>   <C> <STIME> <tty>        <time> gunicorn: worker [planetmint_gunicorn]
<user>     <pid> <ppid>   <C> <STIME> <tty>        <time> gunicorn: worker [planetmint_gunicorn]
<user>     <pid> <ppid>   <C> <STIME> <tty>        <time> gunicorn: worker [planetmint_gunicorn]
<user>     <pid> <ppid>   <C> <STIME> <tty>        <time> gunicorn: worker [planetmint_gunicorn]
<user>     <pid> <ppid>   <C> <STIME> <tty>        <time> gunicorn: worker [planetmint_gunicorn]
...

$ # Send any of the above mentioned signals to the parent/root process(marked with `*` for clarity)
# Sending SIGINT
$ kill -2 <planetmint_parent_pid>

$ # OR

# Sending SIGTERM
$ kill -15 <planetmint_parent_pid>

$ # OR

# Sending SIGQUIT
$ kill -3 <planetmint_parent_pid>

# If you want to kill all the processes by name yourself
$ pgrep planetmint | xargs kill -9
```

If you started Planetmint in the foreground, a `Ctrl + C` or `Ctrl + Z` would shut down Planetmint.

## Member: Dynamically Add or Remove Validators

One member can make a proposal to call an election to add a validator, remove a validator, or change the voting power of a validator. They then share the election/proposal ID with all the other members. Once more than 2/3 of the voting power votes yes, the proposed change comes into effect. The commands to create a new election/proposal, to approve an election/proposal, and to get the current status of an election/proposal can be found in the documentation about the [planetmint election](../server-reference/planetmint-cli#planetmint-election) subcommands.

## Logging

See the page in the Appendices about [logging and log rotation](../appendices/log-rotation).

## Other Problems

If you're stuck, maybe [file a new issue on GitHub](https://github.com/planetmint/planetmint/issues/new). If your problem occurs often enough, we'll write about it here.<|MERGE_RESOLUTION|>--- conflicted
+++ resolved
@@ -36,11 +36,7 @@
 
 If you want to refresh your node back to a fresh empty state, then your best bet is to terminate it and deploy a new machine, but if that's not an option, then you can:
 
-<<<<<<< HEAD
-* drop the `bigchain` database in MongoDB using `planetmint drop` (but that only works if MongoDB is running)
-=======
 * drop the `planetmint` database in MongoDB using `planetmint drop` (but that only works if MongoDB is running)
->>>>>>> 3bfc3298
 * reset Tendermint using `tendermint unsafe_reset_all`
 * delete the directory `$HOME/.tendermint`
 
