--- conflicted
+++ resolved
@@ -7,11 +7,7 @@
 
 # Planetmint Networks
 
-<<<<<<< HEAD
-A **Planetmint network** is a set of connected **Planetmint nodes**, managed by a **Planetmint consortium** (i.e. an organization). Those terms are defined in the [Planetmint Terminology page](https://docs.planetmint.com/en/latest/terminology.html).
-=======
 A **Planetmint network** is a set of connected **Planetmint nodes**, managed by a **Planetmint consortium** (i.e. an organization). Those terms are defined in the [Planetmint Terminology page](https://docs.planetmint.io/en/latest/terminology.html).
->>>>>>> 3bfc3298
 
 ## Consortium Structure & Governance
 
@@ -21,11 +17,7 @@
 This documentation doesn't explain how to create a consortium, nor does it outline the possible governance processes.
 
 It's worth noting that the decentralization of a Planetmint network depends,
-<<<<<<< HEAD
-to some extent, on the decentralization of the associated consortium. See the pages about [decentralization](https://docs.planetmint.com/en/latest/decentralized.html) and [node diversity](https://docs.planetmint.com/en/latest/diversity.html).
-=======
 to some extent, on the decentralization of the associated consortium. See the pages about [decentralization](https://docs.planetmint.io/en/latest/decentralized.html) and [node diversity](https://docs.planetmint.io/en/latest/diversity.html).
->>>>>>> 3bfc3298
 
 ## DNS Records and SSL Certificates
 
