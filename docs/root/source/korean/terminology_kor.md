--- conflicted
+++ resolved
@@ -11,11 +11,7 @@
 
 ## Planetmint 노드
 
-<<<<<<< HEAD
-**Planetmint 노드**는 [Planetmint 서버](https://docs.planetmint.com/projects/server/en/latest/introduction.html) 및 관련된 소프트웨어를 실행하는 시스템(또는 논리적인 시스템)입니다. 각각의 노드는 한 개인이나 조직에 의해 제어될 수 있습니다.
-=======
 **Planetmint 노드**는 [Planetmint 서버](https://docs.planetmint.io/projects/server/en/latest/introduction.html) 및 관련된 소프트웨어를 실행하는 시스템(또는 논리적인 시스템)입니다. 각각의 노드는 한 개인이나 조직에 의해 제어될 수 있습니다.
->>>>>>> 3bfc3298
 
 ## Planetmint 네트워크
 
