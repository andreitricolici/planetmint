<!---
Copyright © 2020 Interplanetary Database Association e.V.,
Planetmint and IPDB software contributors.
SPDX-License-Identifier: (Apache-2.0 AND CC-BY-4.0)
Code is Apache-2.0 and docs are CC-BY-4.0
--->

# Planetmint 사용 권한

Planetmint를 사용하면 다른 사용자가 할 수 있는 것을 어느 정도 제어할 수 있습니다. 
이 능력은 \*nix환경에서의 "권한", SQL에서의 "특권", 보안 환경에서의 "액세스 제어"와 유사합니다.  

## 출력 지출/이전 권한

Planetmint에서, 모든 출력에는 연관된 조건(crypto-condition)이 있습니다.

사용되지 않은 출력을 쓰거나 전송하려면, 사용자(또는 사용자 그룹)이 조건을 충족시켜야 합니다.
특정 사용자만이 출력을 보낼 권한이 있다는 뜻입니다. 가장 단순한 조건은, "공용 키에 해당하는 개인 키를 가진 사람만이 출력을 보낼 수 있습니다." 훨씬 더 정교한 조건들도 가능합니다, 예를 들어 “이 출력을 사용하려면,…"

- "…회계 그룹의 모든 사람이 서명 할 수 있습니다."
- "…네 명 중 세 명이 서명해야 합니다."
- "…Bob이 반드시 서명해야 하거나 Tom과 Sylvia 둘 모두가 서명해야 합니다."

자세한 내용은, [Planetmint Transactions Spec](https://github.com/planetmint/BEPs/tree/master/tx-specs/)관련 **트랜잭션 구성요소:조건** 섹션을 참조하세요.

출력이 한번 소비되면 다시 사용할 수 없습니다: *아무도* 그렇게 할 권한이 없습니다. 즉, Planetmint는 누구나 출력을 "이중 소비" 하도록 허용 하지 않습니다.

## 쓰기 권한

누군가 TRANSFER 트랜잭션을 만들면, `metadata` 필드에 임의의 JSON 객체를 넣을 수 있다. (적정 범위 내에서; 실제 Planetmint 네트워크는 트랜잭션의 크기에 제한을 둔다.) 즉, TRANSFER 트랜잭션에서 원하는 모든 것을 쓸 수 있다.

Planetmint에서 "쓰기 권한"이 없다는 의미인가요? 아닙니다!!

TRANSFER 트랜잭션은 입력이 이전 출력을 충족시키는 경우에만 유효(허용)합니다. 이 출력들에 대한 조건은 누가 유효한 TRANSFER 트랜잭션을 할 수 있는지 조절 할 것입니다. 즉, 출력에 대한 조건은 특정 사용자에게 관련 자산 내역에 무엇인가 쓸 수 있는 "쓰기 권한"을 부여하는 것과 같습니다.

예를 들어, 당신은 Planetmint를 사용하여 오직 당신만이 쓰기권한이 있는 공용 저널을 작성 할 수 있습니다. 방법은 다음과 같습니다: 먼저 하나의 출력으로 `asset.data` 을 통해 `{"title": "The Journal of John Doe"}` 와 같이 되도록 CREATE 트랜잭션을 생성합니다. 이 출력에는 금액 1과 사용자(개인 키를 가진)만이 출력을 보낼 수 있는 조건이 있습니다. 저널에 무엇인가를 추가하고 싶을 때마다, `metadata` 같은 필드에 최신 항목을 넣은 TRANSFER 트랜잭션을 새로 만들어야 합니다.

```json
{"timestamp": "1508319582",
 "entry": "I visited Marmot Lake with Jane."}
```

TRANSFER 트랜잭션에는 하나의 출력이 있습니다. 이 출력에는 금액1과 사용자(개인키를 가진)만이 출력을 보낼 수 있는 조건이 있습니다. 기타 등등. 당신만이 자산 내역(당신의 저널)에 덧붙일 수 있습니다.

이와 같은 기술은 공학 노트북,공급망 기록,정부 회의록 등에도 사용 될 수 있습니다.

또한 더 정교한 것들도 할 수 있습니다. 예를 들어, 누군가가 TRANSFER 트랜잭션을 작성할 때마다, *다른 누군가*에게 사용 권한을 부여하여 일종의 작성자-전달 혹은 연쇄 편지를 설정한다.

Note

누구나 CREATE 트랜잭션의 `asset.data` 필드에 있는 JSON(조건하에)을 쓸 수 있습니다. 허가가 필요하지 않습니다.

## 읽기 권한

다음 페이지를 참고하세요, [:doc:Planetmint, Privacy and Private Data](https://github.com/planetmint/planetmint/blob/master/docs/root/source/korean/private-data-ko.md).

## 역할 기반 액세스 제어(RBAC)

<<<<<<< HEAD
2017년 9월에, 우리는 [Planetmint RBAC 하부 시스템을 정의 할 수 있는 방법에 대한 블로그 게시물](https://blog.planetmint.com/role-based-access-control-for-planetmint-assets-b7cada491997)을 게재 했습니다. 글을 쓴 시점(2018년 1월)에는 플러그인을 사용해야 해서, 표준 BigchainDB다음에서 사용가능한 [Planetmint Testnet](https://testnet.planetmint.com/) 를 사용 할 수 없었습니다. 이는 미래에 바뀔 수 있습니다. 만약 관심이 있다면, [BigchainDB로 연락하십시요.](https://www.planetmint.com/contact/)
=======
2017년 9월에, 우리는 [Planetmint RBAC 하부 시스템을 정의 할 수 있는 방법에 대한 블로그 게시물](https://blog.planetmint.io/role-based-access-control-for-planetmint-assets-b7cada491997)을 게재 했습니다. 글을 쓴 시점(2018년 1월)에는 플러그인을 사용해야 해서, 표준 Planetmint다음에서 사용가능한 [Planetmint Testnet](https://testnet.planetmint.io/) 를 사용 할 수 없었습니다. 이는 미래에 바뀔 수 있습니다. 만약 관심이 있다면, [Planetmint로 연락하십시요.](https://www.planetmint.io/contact/)
>>>>>>> 3bfc3298
<|MERGE_RESOLUTION|>--- conflicted
+++ resolved
@@ -56,8 +56,4 @@
 
 ## 역할 기반 액세스 제어(RBAC)
 
-<<<<<<< HEAD
-2017년 9월에, 우리는 [Planetmint RBAC 하부 시스템을 정의 할 수 있는 방법에 대한 블로그 게시물](https://blog.planetmint.com/role-based-access-control-for-planetmint-assets-b7cada491997)을 게재 했습니다. 글을 쓴 시점(2018년 1월)에는 플러그인을 사용해야 해서, 표준 BigchainDB다음에서 사용가능한 [Planetmint Testnet](https://testnet.planetmint.com/) 를 사용 할 수 없었습니다. 이는 미래에 바뀔 수 있습니다. 만약 관심이 있다면, [BigchainDB로 연락하십시요.](https://www.planetmint.com/contact/)
-=======
-2017년 9월에, 우리는 [Planetmint RBAC 하부 시스템을 정의 할 수 있는 방법에 대한 블로그 게시물](https://blog.planetmint.io/role-based-access-control-for-planetmint-assets-b7cada491997)을 게재 했습니다. 글을 쓴 시점(2018년 1월)에는 플러그인을 사용해야 해서, 표준 Planetmint다음에서 사용가능한 [Planetmint Testnet](https://testnet.planetmint.io/) 를 사용 할 수 없었습니다. 이는 미래에 바뀔 수 있습니다. 만약 관심이 있다면, [Planetmint로 연락하십시요.](https://www.planetmint.io/contact/)
->>>>>>> 3bfc3298
+2017년 9월에, 우리는 [Planetmint RBAC 하부 시스템을 정의 할 수 있는 방법에 대한 블로그 게시물](https://blog.bigchaindb.com/role-based-access-control-for-planetmint-assets-b7cada491997)을 게재 했습니다. 글을 쓴 시점(2018년 1월)에는 플러그인을 사용해야 해서, 표준 Planetmint다음에서 사용가능한 [Planetmint Testnet](https://testnet.planetmint.io/) 를 사용 할 수 없었습니다. 이는 미래에 바뀔 수 있습니다. 만약 관심이 있다면, [Planetmint로 연락하십시요.](https://www.planetmint.io/contact/)