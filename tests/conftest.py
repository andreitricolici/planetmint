--- conflicted
+++ resolved
@@ -24,15 +24,9 @@
 import pytest
 # from pymongo import MongoClient
 
-<<<<<<< HEAD
-#from planetmint.upsert_validator import ValidatorElection
-from planetmint.common import crypto
-from planetmint.common.transaction_mode_types import BROADCAST_TX_COMMIT
-=======
 from planetmint import ValidatorElection
 from planetmint.transactions.common import crypto
 from planetmint.transactions.common.transaction_mode_types import BROADCAST_TX_COMMIT
->>>>>>> 408c42a3
 from planetmint.tendermint_utils import key_from_base64
 from planetmint.backend import schema, query
 from planetmint.transactions.common.crypto import (
@@ -151,17 +145,10 @@
 
 
 @pytest.fixture
-<<<<<<< HEAD
+
 def _bdb(_setup_database ):
     from planetmint.backend import Connection
-    from planetmint.common.memoize import to_dict, from_dict
-=======
-def _bdb(_setup_database, _configure_planetmint):
-    from planetmint import config
-    from planetmint.backend import connect
-    from .utils import flush_db
     from planetmint.transactions.common.memoize import to_dict, from_dict
->>>>>>> 408c42a3
     from planetmint.models import Transaction
     conn = Connection()
     yield
