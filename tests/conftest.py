# Copyright © 2020 Interplanetary Database Association e.V.,
# Planetmint and IPDB software contributors.
# SPDX-License-Identifier: (Apache-2.0 AND CC-BY-4.0)
# Code is Apache-2.0 and docs are CC-BY-4.0

"""Fixtures and setup / teardown functions

Tasks:
1. setup test database before starting the tests
2. delete test database after running the tests
"""
import json
import os
import copy
import random
import tempfile
import codecs
from collections import namedtuple
from logging import getLogger
from logging.config import dictConfig
from planetmint.backend.connection import connect
from planetmint.backend.tarantool.connection import TarantoolDBConnection

import pytest
# from pymongo import MongoClient

from planetmint import ValidatorElection
from planetmint.transactions.common import crypto
from planetmint.transactions.common.transaction_mode_types import BROADCAST_TX_COMMIT
from planetmint.tendermint_utils import key_from_base64
from planetmint.backend import schema, query
from planetmint.transactions.common.crypto import (
    key_pair_from_ed25519_key, public_key_from_ed25519_key)
from planetmint.transactions.common.exceptions import DatabaseDoesNotExist
from planetmint.lib import Block
from tests.utils import gen_vote
from planetmint.config import Config
from planetmint.upsert_validator import ValidatorElection

from tendermint.abci import types_pb2 as types
from tendermint.crypto import keys_pb2

TEST_DB_NAME = 'planetmint_test'

USER2_SK, USER2_PK = crypto.generate_key_pair()

# Test user. inputs will be created for this user. Cryptography Keys
USER_PRIVATE_KEY = '8eJ8q9ZQpReWyQT5aFCiwtZ5wDZC4eDnCen88p3tQ6ie'
USER_PUBLIC_KEY = 'JEAkEJqLbbgDRAtMm8YAjGp759Aq2qTn9eaEHUj2XePE'


@pytest.fixture
def init_chain_request():
    pk = codecs.decode(b'VAgFZtYw8bNR5TMZHFOBDWk9cAmEu3/c6JgRBmddbbI=',
                       'base64')
    val_a = types.ValidatorUpdate(power=10,
                                  pub_key=keys_pb2.PublicKey(ed25519=pk))
    return types.RequestInitChain(validators=[val_a])


def pytest_addoption(parser):
    from planetmint.backend.connection import BACKENDS

    backends = ', '.join(BACKENDS.keys())
    parser.addoption(
        '--database-backend',
        action='store',
        default=os.environ.get('PLANETMINT_DATABASE_BACKEND', 'tarantool_db'),
        help='Defines the backend to use (available: {})'.format(backends),
    )


def pytest_configure(config):
    config.addinivalue_line(
        'markers',
        'bdb(): Mark the test as needing Planetmint.'
        'Planetmint will be configured such that the database and tables are available for an '
        'entire test session.'
        'You need to run a backend (e.g. MongoDB) '
        'prior to running tests with this marker. You should not need to restart the backend '
        'in between tests runs since the test infrastructure flushes the backend upon session end.'
    )
    config.addinivalue_line(
        'markers',
        'abci(): Mark the test as needing a running ABCI server in place. Use this marker'
        'for tests that require a running Tendermint instance. Note that the test infrastructure'
        'has no way to reset Tendermint data upon session end - you need to do it manually.'
        'Setup performed by this marker includes the steps performed by the bdb marker.'
    )


@pytest.fixture(autouse=True)
def _bdb_marker(request):
    if request.keywords.get('bdb', None):
        request.getfixturevalue('_bdb')


@pytest.fixture(autouse=True)
def _restore_config(_configure_planetmint):
    config_before_test = Config().init_config('tarantool_db')


@pytest.fixture(scope='session')
def _configure_planetmint(request):
    from planetmint import config_utils
    test_db_name = TEST_DB_NAME
    # Put a suffix like _gw0, _gw1 etc on xdist processes
    xdist_suffix = getattr(request.config, 'slaveinput', {}).get('slaveid')
    if xdist_suffix:
        test_db_name = '{}_{}'.format(TEST_DB_NAME, xdist_suffix)

    # backend = request.config.getoption('--database-backend')
    backend = "tarantool_db"

    config = {
        'database': Config().get_db_map(backend),
        'tendermint': Config()._private_real_config["tendermint"]
    }
    config['database']['name'] = test_db_name
    config = config_utils.env_config(config)
    config_utils.set_config(config)


@pytest.fixture(scope='session')
def _setup_database(_configure_planetmint):  # TODO Here is located setup database
<<<<<<< HEAD
    from planetmint.backend.tarantool.connection import TarantoolDBConnection

    print('Deleting `{}` database')
    db_conn = connect()
    db_conn.drop_database()
    db_conn.init_database()
    print('Finished deleting ``')

    yield

    print('Initializing test db')
    db_conn2 = connect()
    db_conn2.drop_database()
    print('Finishing init database')


@pytest.fixture
def _bdb(_setup_database):
    from planetmint.backend import connect
    from planetmint.transactions.common.memoize import to_dict, from_dict
    from planetmint.models import Transaction
    conn = connect()
=======
    from planetmint.backend.connection import Connection
    from planetmint.config import Config

    print('Initializing test db')
    dbname = Config().get()['database']['name']
    conn = Connection()

    _drop_db(conn, dbname)
    schema.init_database(conn)
    print('Finishing init database')

    yield

    print('Deleting `{}` database'.format(dbname))
    conn = Connection()
    _drop_db(conn, dbname)

    print('Finished deleting `{}`'.format(dbname))


@pytest.fixture
def _bdb(_setup_database, _configure_planetmint):
    print(f"BDB CALL")
    from planetmint.backend import Connection
    from planetmint.transactions.common.memoize import to_dict, from_dict
    from planetmint.models import Transaction
    from .utils import flush_db
    from planetmint.config import Config
    conn = Connection()
>>>>>>> 18d0e8fb
    yield
    dbname = Config().get()['database']['name']
    flush_db(conn, dbname)

    to_dict.cache_clear()
    from_dict.cache_clear()
    Transaction._input_valid.cache_clear()


# We need this function to avoid loading an existing
# conf file located in the home of the user running
# the tests. If it's too aggressive we can change it
# later.
@pytest.fixture
def ignore_local_config_file(monkeypatch):
    def mock_file_config(filename=None):
        return {}

    monkeypatch.setattr('planetmint.config_utils.file_config',
                        mock_file_config)


@pytest.fixture
def reset_logging_config():
    # root_logger_level = getLogger().level
    root_logger_level = 'DEBUG'
    dictConfig({'version': 1, 'root': {'level': 'NOTSET'}})
    yield
    getLogger().setLevel(root_logger_level)


@pytest.fixture
def user_sk():
    return USER_PRIVATE_KEY


@pytest.fixture
def user_pk():
    return USER_PUBLIC_KEY


@pytest.fixture
def user2_sk():
    return USER2_SK


@pytest.fixture
def user2_pk():
    return USER2_PK


@pytest.fixture
def alice():
    from planetmint.transactions.common.crypto import generate_key_pair
    return generate_key_pair()


@pytest.fixture
def bob():
    from planetmint.transactions.common.crypto import generate_key_pair
    return generate_key_pair()


@pytest.fixture
def bob_privkey(bob):
    return bob.private_key


@pytest.fixture
def bob_pubkey(carol):
    return bob.public_key


@pytest.fixture
def carol():
    from planetmint.transactions.common.crypto import generate_key_pair
    return generate_key_pair()


@pytest.fixture
def carol_privkey(carol):
    return carol.private_key


@pytest.fixture
def carol_pubkey(carol):
    return carol.public_key


@pytest.fixture
def merlin():
    from planetmint.transactions.common.crypto import generate_key_pair
    return generate_key_pair()


@pytest.fixture
# def a():
def abci_fixture():
    from tendermint.abci import types_pb2
    return types_pb2

@pytest.fixture
def b():
    from planetmint import Planetmint
    return Planetmint()


@pytest.fixture
def eventqueue_fixture():
    from multiprocessing import Queue
    return Queue()


@pytest.fixture
def b_mock(b, network_validators):
    b.get_validators = mock_get_validators(network_validators)
    return b


def mock_get_validators(network_validators):
    def validator_set(height):
        validators = []
        for public_key, power in network_validators.items():
            validators.append({
                'public_key': {'type': 'ed25519-base64', 'value': public_key},
                'voting_power': power
            })
        return validators

    return validator_set


@pytest.fixture
def create_tx(alice, user_pk):
    from planetmint.transactions.types.assets.create import Create
    name = f'I am created by the create_tx fixture. My random identifier is {random.random()}.'
    return Create.generate([alice.public_key], [([user_pk], 1)], asset={'name': name})


@pytest.fixture
def signed_create_tx(alice, create_tx):
    return create_tx.sign([alice.private_key])


@pytest.fixture
def posted_create_tx(b, signed_create_tx):
    res = b.post_transaction(signed_create_tx, BROADCAST_TX_COMMIT)
    assert res.status_code == 200
    return signed_create_tx


@pytest.fixture
def signed_transfer_tx(signed_create_tx, user_pk, user_sk):
    from planetmint.transactions.types.assets.transfer import Transfer
    inputs = signed_create_tx.to_inputs()
    tx = Transfer.generate(inputs, [([user_pk], 1)], asset_id=signed_create_tx.id)
    return tx.sign([user_sk])


@pytest.fixture
def double_spend_tx(signed_create_tx, carol_pubkey, user_sk):
    from planetmint.transactions.types.assets.transfer import Transfer
    inputs = signed_create_tx.to_inputs()
    tx = Transfer.generate(
        inputs, [([carol_pubkey], 1)], asset_id=signed_create_tx.id)
    return tx.sign([user_sk])


def _get_height(b):
    maybe_block = b.get_latest_block()
    return 0 if maybe_block is None else maybe_block['height']


@pytest.fixture
def inputs(user_pk, b, alice):
    from planetmint.transactions.types.assets.create import Create
    # create blocks with transactions for `USER` to spend
    for height in range(1, 4):
        transactions = [
            Create.generate(
                [alice.public_key],
                [([user_pk], 1)],
                metadata={'msg': random.random()},
            ).sign([alice.private_key])
            for _ in range(10)
        ]
        tx_ids = [tx.id for tx in transactions]
        block = Block(app_hash='hash' + str(height), height=height, transactions=tx_ids)
        b.store_block(block._asdict())
        b.store_bulk_transactions(transactions)


# @pytest.fixture
# def dummy_db(request):
#     from planetmint.backend import Connection
#
#     conn = Connection()
#     dbname = request.fixturename
#     xdist_suffix = getattr(request.config, 'slaveinput', {}).get('slaveid')
#     if xdist_suffix:
#         dbname = '{}_{}'.format(dbname, xdist_suffix)
#
#
#     _drop_db(conn, dbname)  # make sure we start with a clean DB
#     schema.init_database(conn, dbname)
#     yield dbname
#
#     _drop_db(conn, dbname)


def _drop_db(conn, dbname):
    try:
        schema.drop_database(conn, dbname)
    except DatabaseDoesNotExist:
        pass


@pytest.fixture
def db_config():
    return Config().get()['database']


@pytest.fixture
def db_host(db_config):
    return db_config['host']


@pytest.fixture
def db_port(db_config):
    return db_config['port']


@pytest.fixture
def db_name(db_config):
    return db_config['name']


@pytest.fixture
def db_conn():
    from planetmint.backend import connect
    return connect()


@pytest.fixture
def db_context(db_config, db_host, db_port, db_name, db_conn):
    DBContext = namedtuple(
        'DBContext', ('config', 'host', 'port', 'name', 'conn'))
    return DBContext(
        config=db_config,
        host=db_host,
        port=db_port,
        name=db_name,
        conn=db_conn,
    )


@pytest.fixture
def tendermint_host():
    return os.getenv('PLANETMINT_TENDERMINT_HOST', 'localhost')


@pytest.fixture
def tendermint_port():
    return int(os.getenv('PLANETMINT_TENDERMINT_PORT', 26657))


@pytest.fixture
def tendermint_ws_url(tendermint_host, tendermint_port):
    return 'ws://{}:{}/websocket'.format(tendermint_host, tendermint_port)


@pytest.fixture(autouse=True)
def _abci_http(request):
    if request.keywords.get('abci', None):
        request.getfixturevalue('abci_http')


@pytest.fixture
def abci_http(_setup_database, _configure_planetmint, abci_server,
              tendermint_host, tendermint_port):
    import requests
    import time

    for i in range(300):
        try:
            uri = 'http://{}:{}/abci_info'.format(tendermint_host, tendermint_port)
            requests.get(uri)
            return True

        except requests.exceptions.RequestException:
            pass
        time.sleep(1)

    return False


@pytest.fixture(scope='session')
def event_loop():
    import asyncio

    loop = asyncio.get_event_loop_policy().new_event_loop()
    yield loop
    loop.close()


@pytest.fixture(scope='session')
def abci_server():
    from abci.server import ABCIServer
    # from tendermint.abci import types_pb2 as types_v0_34_11
    from planetmint.core import App
    from planetmint.utils import Process

    app = ABCIServer(app=App())
    abci_proxy = Process(name='ABCI', target=app.run)
    yield abci_proxy.start()
    abci_proxy.terminate()


@pytest.fixture
def wsserver_config():
    return Config().get()['wsserver']


@pytest.fixture
def wsserver_scheme(wsserver_config):
    return wsserver_config['advertised_scheme']


@pytest.fixture
def wsserver_host(wsserver_config):
    return wsserver_config['advertised_host']


@pytest.fixture
def wsserver_port(wsserver_config):
    return wsserver_config['advertised_port']


@pytest.fixture
def wsserver_base_url(wsserver_scheme, wsserver_host, wsserver_port):
    return '{}://{}:{}'.format(wsserver_scheme, wsserver_host, wsserver_port)


@pytest.fixture
def unspent_output_0():
    return {
        'amount': 1,
        'asset_id': 'e897c7a0426461a02b4fca8ed73bc0debed7570cf3b40fb4f49c963434225a4d',
        'condition_uri': 'ni:///sha-256;RmovleG60-7K0CX60jjfUunV3lBpUOkiQOAnBzghm0w?fpt=ed25519-sha-256&cost=131072',
        'fulfillment_message': '{"asset":{"data":{"hash":"06e47bcf9084f7ecfd2a2a2ad275444a"}},"id":"e897c7a0426461a02b4fca8ed73bc0debed7570cf3b40fb4f49c963434225a4d","inputs":[{"fulfillment":"pGSAIIQT0Jm6LDlcSs9coJK4Q4W-SNtsO2EtMtQJ04EUjBMJgUAXKIqeaippbF-IClhhZNNaP6EIZ_OgrVQYU4mH6b-Vc3Tg-k6p-rJOlLGUUo_w8C5QgPHNRYFOqUk2f1q0Cs4G","fulfills":null,"owners_before":["9taLkHkaBXeSF8vrhDGFTAmcZuCEPqjQrKadfYGs4gHv"]}],"metadata":null,"operation":"CREATE","outputs":[{"amount":"1","condition":{"details":{"public_key":"6FDGsHrR9RZqNaEm7kBvqtxRkrvuWogBW2Uy7BkWc5Tz","type":"ed25519-sha-256"},"uri":"ni:///sha-256;RmovleG60-7K0CX60jjfUunV3lBpUOkiQOAnBzghm0w?fpt=ed25519-sha-256&cost=131072"},"public_keys":["6FDGsHrR9RZqNaEm7kBvqtxRkrvuWogBW2Uy7BkWc5Tz"]},{"amount":"2","condition":{"details":{"public_key":"AH9D7xgmhyLmVE944zvHvuvYWuj5DfbMBJhnDM4A5FdT","type":"ed25519-sha-256"},"uri":"ni:///sha-256;-HlYmgwwl-vXwE52IaADhvYxaL1TbjqfJ-LGn5a1PFc?fpt=ed25519-sha-256&cost=131072"},"public_keys":["AH9D7xgmhyLmVE944zvHvuvYWuj5DfbMBJhnDM4A5FdT"]},{"amount":"3","condition":{"details":{"public_key":"HpmSVrojHvfCXQbmoAs4v6Aq1oZiZsZDnjr68KiVtPbB","type":"ed25519-sha-256"},"uri":"ni:///sha-256;xfn8pvQkTCPtvR0trpHy2pqkkNTmMBCjWMMOHtk3WO4?fpt=ed25519-sha-256&cost=131072"},"public_keys":["HpmSVrojHvfCXQbmoAs4v6Aq1oZiZsZDnjr68KiVtPbB"]}],"version":"1.0"}',
        # noqa
        'output_index': 0,
        'transaction_id': 'e897c7a0426461a02b4fca8ed73bc0debed7570cf3b40fb4f49c963434225a4d'
    }


@pytest.fixture
def unspent_output_1():
    return {
        'amount': 2,
        'asset_id': 'e897c7a0426461a02b4fca8ed73bc0debed7570cf3b40fb4f49c963434225a4d',
        'condition_uri': 'ni:///sha-256;-HlYmgwwl-vXwE52IaADhvYxaL1TbjqfJ-LGn5a1PFc?fpt=ed25519-sha-256&cost=131072',
        'fulfillment_message': '{"asset":{"data":{"hash":"06e47bcf9084f7ecfd2a2a2ad275444a"}},"id":"e897c7a0426461a02b4fca8ed73bc0debed7570cf3b40fb4f49c963434225a4d","inputs":[{"fulfillment":"pGSAIIQT0Jm6LDlcSs9coJK4Q4W-SNtsO2EtMtQJ04EUjBMJgUAXKIqeaippbF-IClhhZNNaP6EIZ_OgrVQYU4mH6b-Vc3Tg-k6p-rJOlLGUUo_w8C5QgPHNRYFOqUk2f1q0Cs4G","fulfills":null,"owners_before":["9taLkHkaBXeSF8vrhDGFTAmcZuCEPqjQrKadfYGs4gHv"]}],"metadata":null,"operation":"CREATE","outputs":[{"amount":"1","condition":{"details":{"public_key":"6FDGsHrR9RZqNaEm7kBvqtxRkrvuWogBW2Uy7BkWc5Tz","type":"ed25519-sha-256"},"uri":"ni:///sha-256;RmovleG60-7K0CX60jjfUunV3lBpUOkiQOAnBzghm0w?fpt=ed25519-sha-256&cost=131072"},"public_keys":["6FDGsHrR9RZqNaEm7kBvqtxRkrvuWogBW2Uy7BkWc5Tz"]},{"amount":"2","condition":{"details":{"public_key":"AH9D7xgmhyLmVE944zvHvuvYWuj5DfbMBJhnDM4A5FdT","type":"ed25519-sha-256"},"uri":"ni:///sha-256;-HlYmgwwl-vXwE52IaADhvYxaL1TbjqfJ-LGn5a1PFc?fpt=ed25519-sha-256&cost=131072"},"public_keys":["AH9D7xgmhyLmVE944zvHvuvYWuj5DfbMBJhnDM4A5FdT"]},{"amount":"3","condition":{"details":{"public_key":"HpmSVrojHvfCXQbmoAs4v6Aq1oZiZsZDnjr68KiVtPbB","type":"ed25519-sha-256"},"uri":"ni:///sha-256;xfn8pvQkTCPtvR0trpHy2pqkkNTmMBCjWMMOHtk3WO4?fpt=ed25519-sha-256&cost=131072"},"public_keys":["HpmSVrojHvfCXQbmoAs4v6Aq1oZiZsZDnjr68KiVtPbB"]}],"version":"1.0"}',
        # noqa
        'output_index': 1,
        'transaction_id': 'e897c7a0426461a02b4fca8ed73bc0debed7570cf3b40fb4f49c963434225a4d',
    }


@pytest.fixture
def unspent_output_2():
    return {
        'amount': 3,
        'asset_id': 'e897c7a0426461a02b4fca8ed73bc0debed7570cf3b40fb4f49c963434225a4d',
        'condition_uri': 'ni:///sha-256;xfn8pvQkTCPtvR0trpHy2pqkkNTmMBCjWMMOHtk3WO4?fpt=ed25519-sha-256&cost=131072',
        'fulfillment_message': '{"asset":{"data":{"hash":"06e47bcf9084f7ecfd2a2a2ad275444a"}},"id":"e897c7a0426461a02b4fca8ed73bc0debed7570cf3b40fb4f49c963434225a4d","inputs":[{"fulfillment":"pGSAIIQT0Jm6LDlcSs9coJK4Q4W-SNtsO2EtMtQJ04EUjBMJgUAXKIqeaippbF-IClhhZNNaP6EIZ_OgrVQYU4mH6b-Vc3Tg-k6p-rJOlLGUUo_w8C5QgPHNRYFOqUk2f1q0Cs4G","fulfills":null,"owners_before":["9taLkHkaBXeSF8vrhDGFTAmcZuCEPqjQrKadfYGs4gHv"]}],"metadata":null,"operation":"CREATE","outputs":[{"amount":"1","condition":{"details":{"public_key":"6FDGsHrR9RZqNaEm7kBvqtxRkrvuWogBW2Uy7BkWc5Tz","type":"ed25519-sha-256"},"uri":"ni:///sha-256;RmovleG60-7K0CX60jjfUunV3lBpUOkiQOAnBzghm0w?fpt=ed25519-sha-256&cost=131072"},"public_keys":["6FDGsHrR9RZqNaEm7kBvqtxRkrvuWogBW2Uy7BkWc5Tz"]},{"amount":"2","condition":{"details":{"public_key":"AH9D7xgmhyLmVE944zvHvuvYWuj5DfbMBJhnDM4A5FdT","type":"ed25519-sha-256"},"uri":"ni:///sha-256;-HlYmgwwl-vXwE52IaADhvYxaL1TbjqfJ-LGn5a1PFc?fpt=ed25519-sha-256&cost=131072"},"public_keys":["AH9D7xgmhyLmVE944zvHvuvYWuj5DfbMBJhnDM4A5FdT"]},{"amount":"3","condition":{"details":{"public_key":"HpmSVrojHvfCXQbmoAs4v6Aq1oZiZsZDnjr68KiVtPbB","type":"ed25519-sha-256"},"uri":"ni:///sha-256;xfn8pvQkTCPtvR0trpHy2pqkkNTmMBCjWMMOHtk3WO4?fpt=ed25519-sha-256&cost=131072"},"public_keys":["HpmSVrojHvfCXQbmoAs4v6Aq1oZiZsZDnjr68KiVtPbB"]}],"version":"1.0"}',
        # noqa
        'output_index': 2,
        'transaction_id': 'e897c7a0426461a02b4fca8ed73bc0debed7570cf3b40fb4f49c963434225a4d',
    }


@pytest.fixture
def unspent_outputs(unspent_output_0, unspent_output_1, unspent_output_2):
    return unspent_output_0, unspent_output_1, unspent_output_2


@pytest.fixture
def tarantool_client(db_context):  # TODO Here add TarantoolConnectionClass
    return TarantoolDBConnection(host=db_context.host, port=db_context.port)


# @pytest.fixture
# def mongo_client(db_context):  # TODO Here add TarantoolConnectionClass
#    return None  # MongoClient(host=db_context.host, port=db_context.port)
#
#

@pytest.fixture
def utxo_collection(tarantool_client):
    return tarantool_client.space("utxos")


@pytest.fixture
def dummy_unspent_outputs():
    return [
        {'transaction_id': 'a', 'output_index': 0},
        {'transaction_id': 'a', 'output_index': 1},
        {'transaction_id': 'b', 'output_index': 0},
    ]


@pytest.fixture
def utxoset(dummy_unspent_outputs, utxo_collection):
    from json import dumps
    for utxo in dummy_unspent_outputs:
        res = utxo_collection.insert((utxo["transaction_id"], utxo["output_index"], dumps(utxo)))
        assert res
    assert len(utxo_collection.select()) == 3
    return dummy_unspent_outputs, utxo_collection


@pytest.fixture
def network_validators(node_keys):
    validator_pub_power = {}
    voting_power = [8, 10, 7, 9]
    for pub, priv in node_keys.items():
        validator_pub_power[pub] = voting_power.pop()

    return validator_pub_power


@pytest.fixture
def network_validators58(network_validators):
    network_validators_base58 = {}
    for p, v in network_validators.items():
        p = public_key_from_ed25519_key(key_from_base64(p))
        network_validators_base58[p] = v

    return network_validators_base58


@pytest.fixture
def node_key(node_keys):
    (pub, priv) = list(node_keys.items())[0]
    return key_pair_from_ed25519_key(key_from_base64(priv))


@pytest.fixture
def ed25519_node_keys(node_keys):
    (pub, priv) = list(node_keys.items())[0]
    node_keys_dict = {}
    for pub, priv in node_keys.items():
        key = key_pair_from_ed25519_key(key_from_base64(priv))
        node_keys_dict[key.public_key] = key

    return node_keys_dict


@pytest.fixture
def node_keys():
    return {'zL/DasvKulXZzhSNFwx4cLRXKkSM9GPK7Y0nZ4FEylM=':
                'cM5oW4J0zmUSZ/+QRoRlincvgCwR0pEjFoY//ZnnjD3Mv8Nqy8q6VdnOFI0XDHhwtFcqRIz0Y8rtjSdngUTKUw==',
            'GIijU7GBcVyiVUcB0GwWZbxCxdk2xV6pxdvL24s/AqM=':
                'mdz7IjP6mGXs6+ebgGJkn7kTXByUeeGhV+9aVthLuEAYiKNTsYFxXKJVRwHQbBZlvELF2TbFXqnF28vbiz8Cow==',
            'JbfwrLvCVIwOPm8tj8936ki7IYbmGHjPiKb6nAZegRA=':
                '83VINXdj2ynOHuhvSZz5tGuOE5oYzIi0mEximkX1KYMlt/Csu8JUjA4+by2Pz3fqSLshhuYYeM+IpvqcBl6BEA==',
            'PecJ58SaNRsWJZodDmqjpCWqG6btdwXFHLyE40RYlYM=':
                'uz8bYgoL4rHErWT1gjjrnA+W7bgD/uDQWSRKDmC8otc95wnnxJo1GxYlmh0OaqOkJaobpu13BcUcvITjRFiVgw=='}


@pytest.fixture
def priv_validator_path(node_keys):
    (public_key, private_key) = list(node_keys.items())[0]
    priv_validator = {
        'address': '84F787D95E196DC5DE5F972666CFECCA36801426',
        'pub_key': {
            'type': 'AC26791624DE60',
            'value': public_key
        },
        'last_height': 0,
        'last_round': 0,
        'last_step': 0,
        'priv_key': {
            'type': '954568A3288910',
            'value': private_key
        }
    }
    fd, path = tempfile.mkstemp()
    socket = os.fdopen(fd, 'w')
    json.dump(priv_validator, socket)
    socket.close()
    return path


@pytest.fixture
def bad_validator_path(node_keys):
    (public_key, private_key) = list(node_keys.items())[1]
    priv_validator = {
        'address': '84F787D95E196DC5DE5F972666CFECCA36801426',
        'pub_key': {
            'type': 'AC26791624DE60',
            'value': public_key
        },
        'last_height': 0,
        'last_round': 0,
        'last_step': 0,
        'priv_key': {
            'type': '954568A3288910',
            'value': private_key
        }
    }
    fd, path = tempfile.mkstemp()
    socket = os.fdopen(fd, 'w')
    json.dump(priv_validator, socket)
    socket.close()
    return path


@pytest.fixture
def validators(b, node_keys):
    from planetmint.backend import query
    import time

    def timestamp():  # we need this to force unique election_ids for setup and teardown of fixtures
        return str(time.time())

    height = get_block_height(b)

    original_validators = b.get_validators()

    (public_key, private_key) = list(node_keys.items())[0]

    validator_set = [{'address': 'F5426F0980E36E03044F74DD414248D29ABCBDB2',
                      'public_key': {'value': public_key,
                                     'type': 'ed25519-base64'},
                      'voting_power': 10}]

    validator_update = {'validators': validator_set,
                        'height': height + 1,
                        'election_id': f'setup_at_{timestamp()}'}

    query.store_validator_set(b.connection, validator_update)

    yield

    height = get_block_height(b)

    validator_update = {'validators': original_validators,
                        'height': height,
                        'election_id': f'teardown_at_{timestamp()}'}

    query.store_validator_set(b.connection, validator_update)


def get_block_height(b):
    if b.get_latest_block():
        height = b.get_latest_block()['height']
    else:
        height = 0

    return height


@pytest.fixture
def new_validator():
    public_key = '1718D2DBFF00158A0852A17A01C78F4DCF3BA8E4FB7B8586807FAC182A535034'
    power = 1
    node_id = 'fake_node_id'

    return {'public_key': {'value': public_key,
                           'type': 'ed25519-base16'},
            'power': power,
            'node_id': node_id}


@pytest.fixture
def valid_upsert_validator_election(b_mock, node_key, new_validator):
    voters = ValidatorElection.recipients(b_mock)
    return ValidatorElection.generate([node_key.public_key],
                                      voters,
                                      new_validator, None).sign([node_key.private_key])


@pytest.fixture
def valid_upsert_validator_election_2(b_mock, node_key, new_validator):
    voters = ValidatorElection.recipients(b_mock)
    return ValidatorElection.generate([node_key.public_key],
                                      voters,
                                      new_validator, None).sign([node_key.private_key])


@pytest.fixture
def ongoing_validator_election(b, valid_upsert_validator_election, ed25519_node_keys):
    validators = b.get_validators(height=1)
    genesis_validators = {'validators': validators,
                          'height': 0}
    query.store_validator_set(b.connection, genesis_validators)
    b.store_bulk_transactions([valid_upsert_validator_election])
    query.store_election(b.connection, valid_upsert_validator_election.id, 1,
                         is_concluded=False)
    block_1 = Block(app_hash='hash_1', height=1,
                    transactions=[valid_upsert_validator_election.id])
    b.store_block(block_1._asdict())
    return valid_upsert_validator_election


@pytest.fixture
def ongoing_validator_election_2(b, valid_upsert_validator_election_2, ed25519_node_keys):
    validators = b.get_validators(height=1)
    genesis_validators = {'validators': validators,
                          'height': 0,
                          'election_id': None}
    query.store_validator_set(b.connection, genesis_validators)

    b.store_bulk_transactions([valid_upsert_validator_election_2])
    block_1 = Block(app_hash='hash_2', height=1, transactions=[valid_upsert_validator_election_2.id])
    b.store_block(block_1._asdict())
    return valid_upsert_validator_election_2


@pytest.fixture
def validator_election_votes(b_mock, ongoing_validator_election, ed25519_node_keys):
    voters = ValidatorElection.recipients(b_mock)
    votes = generate_votes(ongoing_validator_election, voters, ed25519_node_keys)
    return votes


@pytest.fixture
def validator_election_votes_2(b_mock, ongoing_validator_election_2, ed25519_node_keys):
    voters = ValidatorElection.recipients(b_mock)
    votes = generate_votes(ongoing_validator_election_2, voters, ed25519_node_keys)
    return votes


def generate_votes(election, voters, keys):
    votes = []
    for voter, _ in enumerate(voters):
        v = gen_vote(election, voter, keys)
        votes.append(v)
    return votes<|MERGE_RESOLUTION|>--- conflicted
+++ resolved
@@ -123,30 +123,6 @@
 
 @pytest.fixture(scope='session')
 def _setup_database(_configure_planetmint):  # TODO Here is located setup database
-<<<<<<< HEAD
-    from planetmint.backend.tarantool.connection import TarantoolDBConnection
-
-    print('Deleting `{}` database')
-    db_conn = connect()
-    db_conn.drop_database()
-    db_conn.init_database()
-    print('Finished deleting ``')
-
-    yield
-
-    print('Initializing test db')
-    db_conn2 = connect()
-    db_conn2.drop_database()
-    print('Finishing init database')
-
-
-@pytest.fixture
-def _bdb(_setup_database):
-    from planetmint.backend import connect
-    from planetmint.transactions.common.memoize import to_dict, from_dict
-    from planetmint.models import Transaction
-    conn = connect()
-=======
     from planetmint.backend.connection import Connection
     from planetmint.config import Config
 
@@ -176,7 +152,6 @@
     from .utils import flush_db
     from planetmint.config import Config
     conn = Connection()
->>>>>>> 18d0e8fb
     yield
     dbname = Config().get()['database']['name']
     flush_db(conn, dbname)
