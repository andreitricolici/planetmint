# Copyright © 2020 Interplanetary Database Association e.V.,
# Planetmint and IPDB software contributors.
# SPDX-License-Identifier: (Apache-2.0 AND CC-BY-4.0)
# Code is Apache-2.0 and docs are CC-BY-4.0

import asyncio
import json
import queue
import threading
from unittest.mock import patch
from planetmint.transactions.types.assets.create import Create
from planetmint.transactions.types.assets.transfer import Transfer

import pytest

class MockWebSocket:
    def __init__(self):
        self.received = []

    def send_str(self, s):
        self.received.append(s)


def test_eventify_block_works_with_any_transaction():
    from planetmint.web.websocket_dispatcher import Dispatcher
    from planetmint.transactions.common.crypto import generate_key_pair

    alice = generate_key_pair()

    tx = Create.generate([alice.public_key],
                            [([alice.public_key], 1)])\
                    .sign([alice.private_key])
    tx_transfer = Transfer.generate(tx.to_inputs(),
                                       [([alice.public_key], 1)],
                                       asset_id=tx.id)\
                             .sign([alice.private_key])

    block = {'height': 1,
             'transactions': [tx, tx_transfer]}

    expected_events = [
        {
            'height': 1,
            'asset_id': tx.id,
            'transaction_id': tx.id
        },
        {
            'height': 1,
            'asset_id': tx_transfer.asset['id'],
            'transaction_id': tx_transfer.id
        }]

    for event, expected in zip(Dispatcher.eventify_block(block), expected_events):
        assert event == expected

def test_simplified_block_works():
    from planetmint.web.websocket_dispatcher import Dispatcher
    from planetmint.transactions.common.crypto import generate_key_pair

    alice = generate_key_pair()

    tx = Create.generate([alice.public_key],
                            [([alice.public_key], 1)])\
                    .sign([alice.private_key])
    tx_transfer = Transfer.generate(tx.to_inputs(),
                                       [([alice.public_key], 1)],
                                       asset_id=tx.id)\
                             .sign([alice.private_key])

    block = {'height': 1, 'hash': '27E2D48AFA5E4B7FF26AA9C84B5CFCA2A670DBD297740053C0D177EB18962B09',
             'transactions': [tx, tx_transfer]}

<<<<<<< HEAD
    expected_event = {"height": 1, "hash": "27E2D48AFA5E4B7FF26AA9C84B5CFCA2A670DBD297740053C0D177EB18962B09",
             "transaction_ids": [tx.id, tx_transfer.id]}
    
=======
    expected_event = {"height": 1,
                      "transaction_ids": [tx.id, tx_transfer.id]}

>>>>>>> c81569bb
    blk_event = Dispatcher.simplified_block(block)
    assert blk_event == expected_event

@pytest.mark.asyncio
async def test_bridge_sync_async_queue(event_loop):
    from planetmint.web.websocket_server import _multiprocessing_to_asyncio

    sync_queue = queue.Queue()
    async_queue = asyncio.Queue(loop=event_loop)

    bridge = threading.Thread(target=_multiprocessing_to_asyncio,
                              args=(sync_queue, async_queue, event_loop),
                              daemon=True)
    bridge.start()

    sync_queue.put('fahren')
    sync_queue.put('auf')
    sync_queue.put('der')
    sync_queue.put('Autobahn')

    result = await async_queue.get()
    assert result == 'fahren'

    result = await async_queue.get()
    assert result == 'auf'

    result = await async_queue.get()
    assert result == 'der'

    result = await async_queue.get()
    assert result == 'Autobahn'

    assert async_queue.qsize() == 0


@patch('threading.Thread')
@patch('aiohttp.web.run_app')
@patch('planetmint.web.websocket_server.init_app')
@patch('asyncio.get_event_loop', return_value='event-loop')
@patch('asyncio.Queue', return_value='event-queue')
def test_start_creates_an_event_loop(queue_mock, get_event_loop_mock,
                                     init_app_mock, run_app_mock,
                                     thread_mock):
    from planetmint import config
    from planetmint.web.websocket_server import start, _multiprocessing_to_asyncio

    start(None)
    thread_mock.assert_called_once_with(
        target=_multiprocessing_to_asyncio,
        args=(None, queue_mock.return_value, get_event_loop_mock.return_value),
        daemon=True,
    )
    thread_mock.return_value.start.assert_called_once_with()
    init_app_mock.assert_called_with('event-queue', loop='event-loop')
    run_app_mock.assert_called_once_with(
        init_app_mock.return_value,
        host=config['wsserver']['host'],
        port=config['wsserver']['port'],
    )

async def test_websocket_string_event(aiohttp_client, event_loop):
    from planetmint.events import POISON_PILL
    from planetmint.web.websocket_server import init_app, EVENTS_ENDPOINT

    event_source = asyncio.Queue(loop=event_loop)
    app = init_app(event_source, loop=event_loop)
    client = await aiohttp_client(app)
    ws = await client.ws_connect(EVENTS_ENDPOINT)

    await event_source.put('hack')
    await event_source.put('the')
    await event_source.put('planet!')

    result = await ws.receive()
    assert result.data == 'hack'

    result = await ws.receive()
    assert result.data == 'the'

    result = await ws.receive()
    assert result.data == 'planet!'

    await event_source.put(POISON_PILL)

async def test_websocket_transaction_event(aiohttp_client, event_loop):
    from planetmint import events
    from planetmint.web.websocket_server import init_app, EVENTS_ENDPOINT
    from planetmint.transactions.common import crypto

    user_priv, user_pub = crypto.generate_key_pair()
    tx = Create.generate([user_pub], [([user_pub], 1)])
    tx = tx.sign([user_priv])

    event_source = asyncio.Queue(loop=event_loop)
    app = init_app(event_source, loop=event_loop)
    client = await aiohttp_client(app)
    ws = await client.ws_connect(EVENTS_ENDPOINT)
    block = {'height': 1, 'transactions': [tx]}
    block_event = events.Event(events.EventTypes.BLOCK_VALID, block)

    await event_source.put(block_event)

    for tx in block['transactions']:
        result = await ws.receive()
        json_result = json.loads(result.data)
        assert json_result['transaction_id'] == tx.id
        # Since the transactions are all CREATEs, asset id == transaction id
        assert json_result['asset_id'] == tx.id
        assert json_result['height'] == block['height']

    await event_source.put(events.POISON_PILL)

@pytest.mark.asyncio
async def test_websocket_block_event(aiohttp_client, event_loop):
    from planetmint import events
    from planetmint.web.websocket_server import init_app, EVENTS_ENDPOINT_BLOCKS
    from planetmint.transactions.common import crypto

    user_priv, user_pub = crypto.generate_key_pair()
    tx = Create.generate([user_pub], [([user_pub], 1)])
    tx = tx.sign([user_priv])

    event_source = asyncio.Queue(loop=event_loop)
    app = init_app(event_source, loop=event_loop)
    client = await aiohttp_client(app)
    ws = await client.ws_connect(EVENTS_ENDPOINT_BLOCKS)
    block = {'height': 1, 'hash': '27E2D48AFA5E4B7FF26AA9C84B5CFCA2A670DBD297740053C0D177EB18962B09', 'transactions': [tx]}
    block_event = events.Event(events.EventTypes.BLOCK_VALID, block)

    await event_source.put(block_event)

    result = await ws.receive()
    json_result = json.loads(result.data)
    assert json_result['height'] == block['height']
    assert json_result['hash'] == block['hash']
    assert len(json_result['transaction_ids']) == 1
    assert json_result['transaction_ids'][0] == tx.id
    
    await event_source.put(events.POISON_PILL)

@pytest.mark.skip('Processes are not stopping properly, and the whole test suite would hang')
def test_integration_from_webapi_to_websocket(monkeypatch, client, loop):
    # XXX: I think that the `pytest-aiohttp` plugin is sparkling too much
    # magic in the `asyncio` module: running this test without monkey-patching
    # `asycio.get_event_loop` (and without the `loop` fixture) raises a:
    #     RuntimeError: There is no current event loop in thread 'MainThread'.
    #
    # That's pretty weird because this test doesn't use the pytest-aiohttp
    # plugin explicitely.
    monkeypatch.setattr('asyncio.get_event_loop', lambda: loop)

    import json
    import random
    import aiohttp

    from planetmint.transactions.common import crypto
    # TODO processes does not exist anymore, when reactivating this test it
    # will fail because of this
    from planetmint import processes

    # Start Planetmint
    processes.start()

    loop = asyncio.get_event_loop()

    import time
    time.sleep(1)

    ws_url = client.get('http://localhost:9984/api/v1/').json['_links']['streams_v1']

    # Connect to the WebSocket endpoint
    session = aiohttp.ClientSession()
    ws = loop.run_until_complete(session.ws_connect(ws_url))

    # Create a keypair and generate a new asset
    user_priv, user_pub = crypto.generate_key_pair()
    asset = {'random': random.random()}
    tx = Create.generate([user_pub], [([user_pub], 1)], asset=asset)
    tx = tx.sign([user_priv])
    # Post the transaction to the Planetmint Web API
    client.post('/api/v1/transactions/', data=json.dumps(tx.to_dict()))

    result = loop.run_until_complete(ws.receive())
    json_result = json.loads(result.data)
    assert json_result['transaction_id'] == tx.id<|MERGE_RESOLUTION|>--- conflicted
+++ resolved
@@ -69,16 +69,10 @@
 
     block = {'height': 1, 'hash': '27E2D48AFA5E4B7FF26AA9C84B5CFCA2A670DBD297740053C0D177EB18962B09',
              'transactions': [tx, tx_transfer]}
-
-<<<<<<< HEAD
+    
     expected_event = {"height": 1, "hash": "27E2D48AFA5E4B7FF26AA9C84B5CFCA2A670DBD297740053C0D177EB18962B09",
-             "transaction_ids": [tx.id, tx_transfer.id]}
-    
-=======
-    expected_event = {"height": 1,
                       "transaction_ids": [tx.id, tx_transfer.id]}
 
->>>>>>> c81569bb
     blk_event = Dispatcher.simplified_block(block)
     assert blk_event == expected_event
 
