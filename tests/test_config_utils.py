# Copyright © 2020 Interplanetary Database Association e.V.,
# Planetmint and IPDB software contributors.
# SPDX-License-Identifier: (Apache-2.0 AND CC-BY-4.0)
# Code is Apache-2.0 and docs are CC-BY-4.0

import copy
from unittest.mock import mock_open, patch

import pytest

import planetmint
from planetmint.config import Config

@pytest.fixture(scope='function', autouse=True)
def clean_config(monkeypatch, request):    
    original_config = Config().init_config('tarantool_db')
    backend = request.config.getoption('--database-backend')
    original_config['database'] = Config().get_db_map(backend)
    monkeypatch.setattr('planetmint.config', original_config)


def test_bigchain_instance_is_initialized_when_conf_provided():
    from planetmint import config_utils
    assert 'CONFIGURED' not in Config().get()

    config_utils.set_config({'database': {'backend': 'a'}})

    assert Config().get()['CONFIGURED'] is True


def test_load_validation_plugin_loads_default_rules_without_name():
    from planetmint import config_utils
    from planetmint.validation import BaseValidationRules

    assert config_utils.load_validation_plugin() == BaseValidationRules


def test_load_validation_plugin_raises_with_unknown_name():
    from pkg_resources import ResolutionError
    from planetmint import config_utils

    with pytest.raises(ResolutionError):
        config_utils.load_validation_plugin('bogus')


def test_load_validation_plugin_raises_with_invalid_subclass(monkeypatch):
    # Monkeypatch entry_point.load to return something other than a
    # ValidationRules instance
    from planetmint import config_utils
    import time
    monkeypatch.setattr(config_utils,
                        'iter_entry_points',
                        lambda *args: [type('entry_point', (object, ), {'load': lambda: object})])

    with pytest.raises(TypeError):
        # Since the function is decorated with `lru_cache`, we need to
        # "miss" the cache using a name that has not been used previously
        config_utils.load_validation_plugin(str(time.time()))


def test_load_events_plugins(monkeypatch):
    from planetmint import config_utils
    monkeypatch.setattr(config_utils,
                        'iter_entry_points',
                        lambda *args: [type('entry_point', (object, ), {'load': lambda: object})])

    plugins = config_utils.load_events_plugins(['one', 'two'])
    assert len(plugins) == 2


def test_map_leafs_iterator():
    from planetmint import config_utils

    mapping = {
        'a': {'b': {'c': 1},
              'd': {'z': 44}},
        'b': {'d': 2},
        'c': 3
    }

    result = config_utils.map_leafs(lambda x, path: x * 2, mapping)
    assert result == {
        'a': {'b': {'c': 2},
              'd': {'z': 88}},
        'b': {'d': 4},
        'c': 6
    }

    result = config_utils.map_leafs(lambda x, path: path, mapping)
    assert result == {
        'a': {'b': {'c': ['a', 'b', 'c']},
              'd': {'z': ['a', 'd', 'z']}},
        'b': {'d': ['b', 'd']},
        'c': ['c']
    }


def test_update_types():
    from planetmint import config_utils

    raw = {
        'a_string': 'test',
        'an_int': '42',
        'a_float': '3.14',
        'a_list': 'a:b:c',
    }

    reference = {
        'a_string': 'test',
        'an_int': 42,
        'a_float': 3.14,
        'a_list': ['a', 'b', 'c'],
    }

    result = config_utils.update_types(raw, reference)
    assert result == reference


def test_env_config(monkeypatch):
    monkeypatch.setattr('os.environ', {'PLANETMINT_DATABASE_HOST': 'test-host',
                                       'PLANETMINT_DATABASE_PORT': 'test-port'})

    from planetmint import config_utils

    result = config_utils.env_config({'database': {'host': None, 'port': None}})
    expected = {'database': {'host': 'test-host', 'port': 'test-port'}}

    assert result == expected

@pytest.mark.skip
def test_autoconfigure_read_both_from_file_and_env(monkeypatch, request):  # TODO Disabled until we create a better config format
    return
    # constants
<<<<<<< HEAD
    # DATABASE_HOST = 'test-host'
    # DATABASE_NAME = 'test-dbname'
    # DATABASE_PORT = 4242
    # DATABASE_BACKEND = request.config.getoption('--database-backend')
    # SERVER_BIND = '1.2.3.4:56'
    # WSSERVER_SCHEME = 'ws'
    # WSSERVER_HOST = '1.2.3.4'
    # WSSERVER_PORT = 57
    # WSSERVER_ADVERTISED_SCHEME = 'wss'
    # WSSERVER_ADVERTISED_HOST = 'a.b.c.d'
    # WSSERVER_ADVERTISED_PORT = 89
    # LOG_FILE = '/somewhere/something.log'
    #
    # file_config = {
    #     'database': {
    #         'host': DATABASE_HOST
    #     },
    #     'log': {
    #         'level_console': 'debug',
    #     },
    # }
    #
    # monkeypatch.setattr('planetmint.config_utils.file_config',
    #                     lambda *args, **kwargs: file_config)
    #
    # monkeypatch.setattr('os.environ', {
    #     'PLANETMINT_DATABASE_NAME': DATABASE_NAME,
    #     'PLANETMINT_DATABASE_PORT': str(DATABASE_PORT),
    #     'PLANETMINT_DATABASE_BACKEND': DATABASE_BACKEND,
    #     'PLANETMINT_SERVER_BIND': SERVER_BIND,
    #     'PLANETMINT_WSSERVER_SCHEME': WSSERVER_SCHEME,
    #     'PLANETMINT_WSSERVER_HOST': WSSERVER_HOST,
    #     'PLANETMINT_WSSERVER_PORT': WSSERVER_PORT,
    #     'PLANETMINT_WSSERVER_ADVERTISED_SCHEME': WSSERVER_ADVERTISED_SCHEME,
    #     'PLANETMINT_WSSERVER_ADVERTISED_HOST': WSSERVER_ADVERTISED_HOST,
    #     'PLANETMINT_WSSERVER_ADVERTISED_PORT': WSSERVER_ADVERTISED_PORT,
    #     'PLANETMINT_LOG_FILE': LOG_FILE,
    #     'PLANETMINT_LOG_FILE': LOG_FILE,
    #     'PLANETMINT_DATABASE_CA_CERT': 'ca_cert',
    #     'PLANETMINT_DATABASE_CRLFILE': 'crlfile',
    #     'PLANETMINT_DATABASE_CERTFILE': 'certfile',
    #     'PLANETMINT_DATABASE_KEYFILE': 'keyfile',
    #     'PLANETMINT_DATABASE_KEYFILE_PASSPHRASE': 'passphrase',
    # })
    #
    # import planetmint
    # from planetmint import config_utils
    # from planetmint.log import DEFAULT_LOGGING_CONFIG as log_config
    # config_utils.autoconfigure()
    #
    # database_mongodb = {
    #     'backend': 'localmongodb',
    #     'host': DATABASE_HOST,
    #     'port': DATABASE_PORT,
    #     'name': DATABASE_NAME,
    #     'connection_timeout': 5000,
    #     'max_tries': 3,
    #     'replicaset': None,
    #     'ssl': False,
    #     'login': None,
    #     'password': None,
    #     'ca_cert': 'ca_cert',
    #     'certfile': 'certfile',
    #     'keyfile': 'keyfile',
    #     'keyfile_passphrase': 'passphrase',
    #     'crlfile': 'crlfile',
    # }
    #
    # assert planetmint.config == {
    #     'CONFIGURED': True,
    #     'server': {
    #         'bind': SERVER_BIND,
    #         'loglevel': 'info',
    #         'workers': None,
    #     },
    #     'wsserver': {
    #         'scheme': WSSERVER_SCHEME,
    #         'host': WSSERVER_HOST,
    #         'port': WSSERVER_PORT,
    #         'advertised_scheme': WSSERVER_ADVERTISED_SCHEME,
    #         'advertised_host': WSSERVER_ADVERTISED_HOST,
    #         'advertised_port': WSSERVER_ADVERTISED_PORT,
    #     },
    #     'database': database_mongodb,
    #     'tendermint': {
    #         'host': 'localhost',
    #         'port': 26657,
    #         'version': 'v0.31.5'
    #     },
    #     'log': {
    #         'file': LOG_FILE,
    #         'level_console': 'debug',
    #         'error_file': log_config['handlers']['errors']['filename'],
    #         'level_console': 'debug',
    #         'level_logfile': 'info',
    #         'datefmt_console': log_config['formatters']['console']['datefmt'],
    #         'datefmt_logfile': log_config['formatters']['file']['datefmt'],
    #         'fmt_console': log_config['formatters']['console']['format'],
    #         'fmt_logfile': log_config['formatters']['file']['format'],
    #         'granular_levels': {},
    #     },
    # }
=======
    DATABASE_HOST = 'test-host'
    DATABASE_NAME = 'test-dbname'
    DATABASE_PORT = 4242
    DATABASE_BACKEND = request.config.getoption('--database-backend')
    SERVER_BIND = '1.2.3.4:56'
    WSSERVER_SCHEME = 'ws'
    WSSERVER_HOST = '1.2.3.4'
    WSSERVER_PORT = 57
    WSSERVER_ADVERTISED_SCHEME = 'wss'
    WSSERVER_ADVERTISED_HOST = 'a.b.c.d'
    WSSERVER_ADVERTISED_PORT = 89
    LOG_FILE = '/somewhere/something.log'

    file_config = {
        'database': {
            'host': DATABASE_HOST
        },
        'log': {
            'level_console': 'debug',
        },
    }

    monkeypatch.setattr('planetmint.config_utils.file_config',
                        lambda *args, **kwargs: file_config)

    monkeypatch.setattr('os.environ', {
        'PLANETMINT_DATABASE_NAME': DATABASE_NAME,
        'PLANETMINT_DATABASE_PORT': str(DATABASE_PORT),
        'PLANETMINT_DATABASE_BACKEND': DATABASE_BACKEND,
        'PLANETMINT_SERVER_BIND': SERVER_BIND,
        'PLANETMINT_WSSERVER_SCHEME': WSSERVER_SCHEME,
        'PLANETMINT_WSSERVER_HOST': WSSERVER_HOST,
        'PLANETMINT_WSSERVER_PORT': WSSERVER_PORT,
        'PLANETMINT_WSSERVER_ADVERTISED_SCHEME': WSSERVER_ADVERTISED_SCHEME,
        'PLANETMINT_WSSERVER_ADVERTISED_HOST': WSSERVER_ADVERTISED_HOST,
        'PLANETMINT_WSSERVER_ADVERTISED_PORT': WSSERVER_ADVERTISED_PORT,
        'PLANETMINT_LOG_FILE': LOG_FILE,
        'PLANETMINT_LOG_FILE': LOG_FILE,
        'PLANETMINT_DATABASE_CA_CERT': 'ca_cert',
        'PLANETMINT_DATABASE_CRLFILE': 'crlfile',
        'PLANETMINT_DATABASE_CERTFILE': 'certfile',
        'PLANETMINT_DATABASE_KEYFILE': 'keyfile',
        'PLANETMINT_DATABASE_KEYFILE_PASSPHRASE': 'passphrase',
    })

    import planetmint
    from planetmint import config_utils
    from planetmint.log import DEFAULT_LOGGING_CONFIG as log_config
    config_utils.autoconfigure()

    database_mongodb = {
        'backend': 'localmongodb',
        'host': DATABASE_HOST,
        'port': DATABASE_PORT,
        'name': DATABASE_NAME,
        'connection_timeout': 5000,
        'max_tries': 3,
        'replicaset': None,
        'ssl': False,
        'login': None,
        'password': None,
        'ca_cert': 'ca_cert',
        'certfile': 'certfile',
        'keyfile': 'keyfile',
        'keyfile_passphrase': 'passphrase',
        'crlfile': 'crlfile',
    }

    assert planetmint.config == {
        'CONFIGURED': True,
        'server': {
            'bind': SERVER_BIND,
            'loglevel': 'info',
            'workers': None,
        },
        'wsserver': {
            'scheme': WSSERVER_SCHEME,
            'host': WSSERVER_HOST,
            'port': WSSERVER_PORT,
            'advertised_scheme': WSSERVER_ADVERTISED_SCHEME,
            'advertised_host': WSSERVER_ADVERTISED_HOST,
            'advertised_port': WSSERVER_ADVERTISED_PORT,
        },
        'database': database_mongodb,
        'tendermint': {
            'host': 'localhost',
            'port': 26657,
            'version': 'v0.34.15'
        },
        'log': {
            'file': LOG_FILE,
            'level_console': 'debug',
            'error_file': log_config['handlers']['errors']['filename'],
            'level_console': 'debug',
            'level_logfile': 'info',
            'datefmt_console': log_config['formatters']['console']['datefmt'],
            'datefmt_logfile': log_config['formatters']['file']['datefmt'],
            'fmt_console': log_config['formatters']['console']['format'],
            'fmt_logfile': log_config['formatters']['file']['format'],
            'granular_levels': {},
        },
    }
>>>>>>> 408c42a3


def test_autoconfigure_env_precedence(monkeypatch):
    file_config = {
        'database': {'host': 'test-host', 'name': 'planetmint', 'port': 28015}
    }
    monkeypatch.setattr('planetmint.config_utils.file_config', lambda *args, **kwargs: file_config)
    monkeypatch.setattr('os.environ', {'PLANETMINT_DATABASE_NAME': 'test-dbname',
                                       'PLANETMINT_DATABASE_PORT': 4242,
                                       'PLANETMINT_SERVER_BIND': 'localhost:9985'})
    from planetmint import config_utils
    from planetmint.config import Config
    config_utils.autoconfigure()

    assert Config().get()['CONFIGURED']
    assert Config().get()['database']['host'] == 'test-host'
    assert Config().get()['database']['name'] == 'test-dbname'
    assert Config().get()['database']['port'] == 4242
    assert Config().get()['server']['bind'] == 'localhost:9985'


def test_autoconfigure_explicit_file(monkeypatch):
    from planetmint import config_utils

    def file_config(*args, **kwargs):
        raise FileNotFoundError()

    monkeypatch.setattr('planetmint.config_utils.file_config', file_config)

    with pytest.raises(FileNotFoundError):
        config_utils.autoconfigure(filename='autoexec.bat')


def test_update_config(monkeypatch):
    import planetmint
    from planetmint import config_utils

    file_config = {
        'database': {'host': 'test-host', 'name': 'planetmint', 'port': 28015}
    }
    monkeypatch.setattr('planetmint.config_utils.file_config', lambda *args, **kwargs: file_config)
    config_utils.autoconfigure(config=file_config)

    # update configuration, retaining previous changes
    config_utils.update_config({'database': {'port': 28016, 'name': 'planetmint_other'}})

    assert Config().get()['database']['host'] == 'test-host'
    assert Config().get()['database']['name'] == 'planetmint_other'
    assert Config().get()['database']['port'] == 28016


def test_file_config():
    from planetmint.config_utils import file_config, CONFIG_DEFAULT_PATH
    with patch('builtins.open', mock_open(read_data='{}')) as m:
        config = file_config()
    m.assert_called_once_with(CONFIG_DEFAULT_PATH)
    assert config == {}


def test_invalid_file_config():
    from planetmint.config_utils import file_config
    from planetmint.transactions.common import exceptions
    with patch('builtins.open', mock_open(read_data='{_INVALID_JSON_}')):
        with pytest.raises(exceptions.ConfigurationError):
            file_config()


def test_write_config():
    from planetmint.config_utils import write_config, CONFIG_DEFAULT_PATH
    m = mock_open()
    with patch('builtins.open', m):
        write_config({})
    m.assert_called_once_with(CONFIG_DEFAULT_PATH, 'w')
    handle = m()
    handle.write.assert_called_once_with('{}')


@pytest.mark.parametrize('env_name,env_value,config_key', (
    ('PLANETMINT_DATABASE_BACKEND', 'test-backend', 'backend'),
    ('PLANETMINT_DATABASE_HOST', 'test-host', 'host'),
    ('PLANETMINT_DATABASE_PORT', 4242, 'port'),
    ('PLANETMINT_DATABASE_NAME', 'test-db', 'name'),
))
def test_database_envs(env_name, env_value, config_key, monkeypatch):
    import planetmint

    monkeypatch.setattr('os.environ', {env_name: env_value})
    planetmint.config_utils.autoconfigure()

    expected_config = Config().get()
    expected_config['database'][config_key] = env_value

    assert planetmint.config == expected_config<|MERGE_RESOLUTION|>--- conflicted
+++ resolved
@@ -131,110 +131,6 @@
 def test_autoconfigure_read_both_from_file_and_env(monkeypatch, request):  # TODO Disabled until we create a better config format
     return
     # constants
-<<<<<<< HEAD
-    # DATABASE_HOST = 'test-host'
-    # DATABASE_NAME = 'test-dbname'
-    # DATABASE_PORT = 4242
-    # DATABASE_BACKEND = request.config.getoption('--database-backend')
-    # SERVER_BIND = '1.2.3.4:56'
-    # WSSERVER_SCHEME = 'ws'
-    # WSSERVER_HOST = '1.2.3.4'
-    # WSSERVER_PORT = 57
-    # WSSERVER_ADVERTISED_SCHEME = 'wss'
-    # WSSERVER_ADVERTISED_HOST = 'a.b.c.d'
-    # WSSERVER_ADVERTISED_PORT = 89
-    # LOG_FILE = '/somewhere/something.log'
-    #
-    # file_config = {
-    #     'database': {
-    #         'host': DATABASE_HOST
-    #     },
-    #     'log': {
-    #         'level_console': 'debug',
-    #     },
-    # }
-    #
-    # monkeypatch.setattr('planetmint.config_utils.file_config',
-    #                     lambda *args, **kwargs: file_config)
-    #
-    # monkeypatch.setattr('os.environ', {
-    #     'PLANETMINT_DATABASE_NAME': DATABASE_NAME,
-    #     'PLANETMINT_DATABASE_PORT': str(DATABASE_PORT),
-    #     'PLANETMINT_DATABASE_BACKEND': DATABASE_BACKEND,
-    #     'PLANETMINT_SERVER_BIND': SERVER_BIND,
-    #     'PLANETMINT_WSSERVER_SCHEME': WSSERVER_SCHEME,
-    #     'PLANETMINT_WSSERVER_HOST': WSSERVER_HOST,
-    #     'PLANETMINT_WSSERVER_PORT': WSSERVER_PORT,
-    #     'PLANETMINT_WSSERVER_ADVERTISED_SCHEME': WSSERVER_ADVERTISED_SCHEME,
-    #     'PLANETMINT_WSSERVER_ADVERTISED_HOST': WSSERVER_ADVERTISED_HOST,
-    #     'PLANETMINT_WSSERVER_ADVERTISED_PORT': WSSERVER_ADVERTISED_PORT,
-    #     'PLANETMINT_LOG_FILE': LOG_FILE,
-    #     'PLANETMINT_LOG_FILE': LOG_FILE,
-    #     'PLANETMINT_DATABASE_CA_CERT': 'ca_cert',
-    #     'PLANETMINT_DATABASE_CRLFILE': 'crlfile',
-    #     'PLANETMINT_DATABASE_CERTFILE': 'certfile',
-    #     'PLANETMINT_DATABASE_KEYFILE': 'keyfile',
-    #     'PLANETMINT_DATABASE_KEYFILE_PASSPHRASE': 'passphrase',
-    # })
-    #
-    # import planetmint
-    # from planetmint import config_utils
-    # from planetmint.log import DEFAULT_LOGGING_CONFIG as log_config
-    # config_utils.autoconfigure()
-    #
-    # database_mongodb = {
-    #     'backend': 'localmongodb',
-    #     'host': DATABASE_HOST,
-    #     'port': DATABASE_PORT,
-    #     'name': DATABASE_NAME,
-    #     'connection_timeout': 5000,
-    #     'max_tries': 3,
-    #     'replicaset': None,
-    #     'ssl': False,
-    #     'login': None,
-    #     'password': None,
-    #     'ca_cert': 'ca_cert',
-    #     'certfile': 'certfile',
-    #     'keyfile': 'keyfile',
-    #     'keyfile_passphrase': 'passphrase',
-    #     'crlfile': 'crlfile',
-    # }
-    #
-    # assert planetmint.config == {
-    #     'CONFIGURED': True,
-    #     'server': {
-    #         'bind': SERVER_BIND,
-    #         'loglevel': 'info',
-    #         'workers': None,
-    #     },
-    #     'wsserver': {
-    #         'scheme': WSSERVER_SCHEME,
-    #         'host': WSSERVER_HOST,
-    #         'port': WSSERVER_PORT,
-    #         'advertised_scheme': WSSERVER_ADVERTISED_SCHEME,
-    #         'advertised_host': WSSERVER_ADVERTISED_HOST,
-    #         'advertised_port': WSSERVER_ADVERTISED_PORT,
-    #     },
-    #     'database': database_mongodb,
-    #     'tendermint': {
-    #         'host': 'localhost',
-    #         'port': 26657,
-    #         'version': 'v0.31.5'
-    #     },
-    #     'log': {
-    #         'file': LOG_FILE,
-    #         'level_console': 'debug',
-    #         'error_file': log_config['handlers']['errors']['filename'],
-    #         'level_console': 'debug',
-    #         'level_logfile': 'info',
-    #         'datefmt_console': log_config['formatters']['console']['datefmt'],
-    #         'datefmt_logfile': log_config['formatters']['file']['datefmt'],
-    #         'fmt_console': log_config['formatters']['console']['format'],
-    #         'fmt_logfile': log_config['formatters']['file']['format'],
-    #         'granular_levels': {},
-    #     },
-    # }
-=======
     DATABASE_HOST = 'test-host'
     DATABASE_NAME = 'test-dbname'
     DATABASE_PORT = 4242
@@ -337,7 +233,6 @@
             'granular_levels': {},
         },
     }
->>>>>>> 408c42a3
 
 
 def test_autoconfigure_env_precedence(monkeypatch):
