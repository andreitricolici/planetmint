# Copyright © 2020 Interplanetary Database Association e.V.,
# Planetmint and IPDB software contributors.
# SPDX-License-Identifier: (Apache-2.0 AND CC-BY-4.0)
# Code is Apache-2.0 and docs are CC-BY-4.0

import pytest

from planetmint.transactions.common.transaction import TransactionLink
from planetmint.transactions.types.assets.create import Create
from planetmint.transactions.types.assets.transfer import Transfer

pytestmark = pytest.mark.bdb


@pytest.fixture
def txns(b, user_pk, user_sk, user2_pk, user2_sk):
<<<<<<< HEAD
    txs = [Transaction.create([user_pk], [([user2_pk], 1)]).sign([user_sk]),
           Transaction.create([user2_pk], [([user_pk], 1)]).sign([user2_sk]),
           Transaction.create([user_pk], [([user_pk], 1), ([user2_pk], 1)])
               .sign([user_sk])]
=======
    txs = [Create.generate([user_pk], [([user2_pk], 1)]).sign([user_sk]),
           Create.generate([user2_pk], [([user_pk], 1)]).sign([user2_sk]),
           Create.generate([user_pk], [([user_pk], 1), ([user2_pk], 1)])
           .sign([user_sk])]
>>>>>>> 408c42a3
    b.store_bulk_transactions(txs)
    return txs


def test_get_outputs_by_public_key(b, user_pk, user2_pk, txns):
    expected = [
        TransactionLink(txns[1].id, 0),
        TransactionLink(txns[2].id, 0)
    ]
    actual = b.fastquery.get_outputs_by_public_key(user_pk)

    _all_txs = set([tx.txid for tx in expected + actual])
    assert len(_all_txs) == 2
    # assert b.fastquery.get_outputs_by_public_key(user_pk) == [ # OLD VERIFICATION
    #     TransactionLink(txns[1].id, 0),
    #     TransactionLink(txns[2].id, 0)
    # ]
    actual_1 = b.fastquery.get_outputs_by_public_key(user2_pk)
    expected_1 = [
         TransactionLink(txns[0].id, 0),
         TransactionLink(txns[2].id, 1),
    ]
    _all_tx_1 = set([tx.txid for tx in actual_1 + expected_1])
    assert len(_all_tx_1) == 2
    # assert b.fastquery.get_outputs_by_public_key(user2_pk) == [ # OLD VERIFICATION
    #     TransactionLink(txns[0].id, 0),
    #     TransactionLink(txns[2].id, 1),
    # ]


def test_filter_spent_outputs(b, user_pk, user_sk):
    out = [([user_pk], 1)]
    tx1 = Create.generate([user_pk], out * 2)
    tx1.sign([user_sk])

    inputs = tx1.to_inputs()

    tx2 = Transfer.generate([inputs[0]], out, tx1.id)
    tx2.sign([user_sk])

    # tx2 produces a new unspent. inputs[1] remains unspent.
    b.store_bulk_transactions([tx1, tx2])

    outputs = b.fastquery.get_outputs_by_public_key(user_pk)
    unspents = b.fastquery.filter_spent_outputs(outputs)

    assert set(unsp for unsp in unspents) == {
        inputs[1].fulfills,
        tx2.to_inputs()[0].fulfills,
    }


def test_filter_unspent_outputs(b, user_pk, user_sk):
    out = [([user_pk], 1)]
    tx1 = Create.generate([user_pk], out * 2)
    tx1.sign([user_sk])

    inputs = tx1.to_inputs()

    tx2 = Transfer.generate([inputs[0]], out, tx1.id)
    tx2.sign([user_sk])

    # tx2 produces a new unspent. input[1] remains unspent.
    b.store_bulk_transactions([tx1, tx2])

    outputs = b.fastquery.get_outputs_by_public_key(user_pk)
    spents = b.fastquery.filter_unspent_outputs(outputs)

    assert set(sp for sp in spents) == {
        inputs[0].fulfills,
    }


def test_outputs_query_key_order(b, user_pk, user_sk, user2_pk, user2_sk):
    from planetmint import backend
    from planetmint.backend.connection import Connection
    from planetmint.backend import query

<<<<<<< HEAD
    tx1 = Transaction.create([user_pk],
                             [([user_pk], 3), ([user_pk], 2), ([user_pk], 1)]) \
        .sign([user_sk])
=======
    tx1 = Create.generate([user_pk],
                             [([user_pk], 3), ([user_pk], 2), ([user_pk], 1)])\
                     .sign([user_sk])
>>>>>>> 408c42a3
    b.store_bulk_transactions([tx1])

    inputs = tx1.to_inputs()
    tx2 = Transfer.generate([inputs[1]], [([user2_pk], 2)], tx1.id).sign([user_sk])
    assert tx2.validate(b)

    tx2_dict = tx2.to_dict()
    fulfills = tx2_dict['inputs'][0]['fulfills']
    tx2_dict['inputs'][0]['fulfills'] = {'transaction_id': fulfills['transaction_id'],
                                         'output_index': fulfills['output_index']}
    backend.query.store_transactions(b.connection, [tx2_dict])

    outputs = b.get_outputs_filtered(user_pk, spent=False)
    assert len(outputs) == 2

    outputs = b.get_outputs_filtered(user2_pk, spent=False)
    assert len(outputs) == 1

    # clean the transaction, metdata and asset collection
    # conn = connect()
    connection = Connection()
    # conn.run(conn.collection('transactions').delete_many({}))
    # conn.run(conn.collection('metadata').delete_many({}))
    # conn.run(conn.collection('assets').delete_many({}))
    query.delete_transactions(connection, txn_ids=[tx1.id, tx2.id])

    b.store_bulk_transactions([tx1])
    tx2_dict = tx2.to_dict()
    tx2_dict['inputs'][0]['fulfills'] = {'output_index': fulfills['output_index'],
                                         'transaction_id': fulfills['transaction_id']}

    backend.query.store_transactions(b.connection, [tx2_dict])
    outputs = b.get_outputs_filtered(user_pk, spent=False)
    assert len(outputs) == 2

    outputs = b.get_outputs_filtered(user2_pk, spent=False)
    assert len(outputs) == 1<|MERGE_RESOLUTION|>--- conflicted
+++ resolved
@@ -14,17 +14,10 @@
 
 @pytest.fixture
 def txns(b, user_pk, user_sk, user2_pk, user2_sk):
-<<<<<<< HEAD
-    txs = [Transaction.create([user_pk], [([user2_pk], 1)]).sign([user_sk]),
-           Transaction.create([user2_pk], [([user_pk], 1)]).sign([user2_sk]),
-           Transaction.create([user_pk], [([user_pk], 1), ([user2_pk], 1)])
-               .sign([user_sk])]
-=======
     txs = [Create.generate([user_pk], [([user2_pk], 1)]).sign([user_sk]),
            Create.generate([user2_pk], [([user_pk], 1)]).sign([user2_sk]),
            Create.generate([user_pk], [([user_pk], 1), ([user2_pk], 1)])
            .sign([user_sk])]
->>>>>>> 408c42a3
     b.store_bulk_transactions(txs)
     return txs
 
@@ -103,15 +96,9 @@
     from planetmint.backend.connection import Connection
     from planetmint.backend import query
 
-<<<<<<< HEAD
-    tx1 = Transaction.create([user_pk],
-                             [([user_pk], 3), ([user_pk], 2), ([user_pk], 1)]) \
-        .sign([user_sk])
-=======
     tx1 = Create.generate([user_pk],
                              [([user_pk], 3), ([user_pk], 2), ([user_pk], 1)])\
                      .sign([user_sk])
->>>>>>> 408c42a3
     b.store_bulk_transactions([tx1])
 
     inputs = tx1.to_inputs()
