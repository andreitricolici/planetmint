--- conflicted
+++ resolved
@@ -27,16 +27,13 @@
 @pytest.mark.bdb
 def test_asset_is_separated_from_transaciton(b):
     import copy
-<<<<<<< HEAD
-    from planetmint.models import Transaction
-    from planetmint.common.crypto import generate_key_pair
-    from planetmint.backend.tarantool.connection import TarantoolDB
+    from planetmint.transactions.common.crypto import generate_key_pair
+    from planetmint.backend.tarantool.connection import TarantoolDB
+        
 
     if isinstance(b.connection, TarantoolDB):
         pytest.skip("This specific function is skipped because, assets are stored differently if using Tarantool")
-=======
-    from planetmint.transactions.common.crypto import generate_key_pair
->>>>>>> 408c42a3
+
 
     alice = generate_key_pair()
     bob = generate_key_pair()
