<<<<<<< HEAD
# Copyright © 2020 Interplanetary Database Association e.V.,
# Planetmint and IPDB software contributors.
# SPDX-License-Identifier: (Apache-2.0 AND CC-BY-4.0)
# Code is Apache-2.0 and docs are CC-BY-4.0

from copy import deepcopy

import pytest
import pymongo

from planetmint.backend import Connection, query


pytestmark = pytest.mark.bdb


def test_get_txids_filtered(signed_create_tx, signed_transfer_tx):
    from planetmint.backend import Connection, query
    from planetmint.models import Transaction
    conn = Connection()  # TODO First rewrite to get here tarantool connection
    print(conn)
    # create and insert two blocks, one for the create and one for the
    # transfer transactionTarantoolDBTarantoolDB
    conn.db.transactions.insert_one(signed_create_tx.to_dict())
    conn.db.transactions.insert_one(signed_transfer_tx.to_dict())

    asset_id = Transaction.get_asset_id([signed_create_tx, signed_transfer_tx])

    # Test get by just asset id
    txids = set(query.get_txids_filtered(conn, asset_id))
    assert txids == {signed_create_tx.id, signed_transfer_tx.id}

    # Test get by asset and CREATE
    txids = set(query.get_txids_filtered(conn, asset_id, Transaction.CREATE))
    assert txids == {signed_create_tx.id}

    # Test get by asset and TRANSFER
    txids = set(query.get_txids_filtered(conn, asset_id, Transaction.TRANSFER))
    assert txids == {signed_transfer_tx.id}


def test_write_assets():
    from planetmint.backend import Connection, query
    conn = Connection()

    assets = [
        {'id': 1, 'data': '1'},
        {'id': 2, 'data': '2'},
        {'id': 3, 'data': '3'},
        # Duplicated id. Should not be written to the database
        {'id': 1, 'data': '1'},
    ]

    # write the assets
    for asset in assets:
        query.store_asset(conn, deepcopy(asset))

    # check that 3 assets were written to the database
    cursor = conn.db.assets.find({}, projection={'_id': False})\
                           .sort('id', pymongo.ASCENDING)

    assert cursor.collection.count_documents({}) == 3
    assert list(cursor) == assets[:-1]


def test_get_assets():
    from planetmint.backend import Connection, query
    conn = Connection()

    assets = [
        {'id': 1, 'data': '1'},
        {'id': 2, 'data': '2'},
        {'id': 3, 'data': '3'},
    ]

    conn.db.assets.insert_many(deepcopy(assets), ordered=False)

    for asset in assets:
        assert query.get_asset(conn, asset['id'])


@pytest.mark.parametrize('table', ['assets', 'metadata'])
def test_text_search(table):
    from planetmint.backend import Connection, query
    conn = Connection()

    # Example data and tests cases taken from the mongodb documentation
    # https://docs.mongodb.com/manual/reference/operator/query/text/
    objects = [
        {'id': 1, 'subject': 'coffee', 'author': 'xyz', 'views': 50},
        {'id': 2, 'subject': 'Coffee Shopping', 'author': 'efg', 'views': 5},
        {'id': 3, 'subject': 'Baking a cake', 'author': 'abc', 'views': 90},
        {'id': 4, 'subject': 'baking', 'author': 'xyz', 'views': 100},
        {'id': 5, 'subject': 'Café Con Leche', 'author': 'abc', 'views': 200},
        {'id': 6, 'subject': 'Сырники', 'author': 'jkl', 'views': 80},
        {'id': 7, 'subject': 'coffee and cream', 'author': 'efg', 'views': 10},
        {'id': 8, 'subject': 'Cafe con Leche', 'author': 'xyz', 'views': 10}
    ]

    # insert the assets
    conn.db[table].insert_many(deepcopy(objects), ordered=False)

    # test search single word
    assert list(query.text_search(conn, 'coffee', table=table)) == [
        {'id': 1, 'subject': 'coffee', 'author': 'xyz', 'views': 50},
        {'id': 2, 'subject': 'Coffee Shopping', 'author': 'efg', 'views': 5},
        {'id': 7, 'subject': 'coffee and cream', 'author': 'efg', 'views': 10},
    ]

    # match any of the search terms
    assert list(query.text_search(conn, 'bake coffee cake', table=table)) == [
        {'author': 'abc', 'id': 3, 'subject': 'Baking a cake', 'views': 90},
        {'author': 'xyz', 'id': 1, 'subject': 'coffee', 'views': 50},
        {'author': 'xyz', 'id': 4, 'subject': 'baking', 'views': 100},
        {'author': 'efg', 'id': 2, 'subject': 'Coffee Shopping', 'views': 5},
        {'author': 'efg', 'id': 7, 'subject': 'coffee and cream', 'views': 10}
    ]

    # search for a phrase
    assert list(query.text_search(conn, '\"coffee shop\"', table=table)) == [
        {'id': 2, 'subject': 'Coffee Shopping', 'author': 'efg', 'views': 5},
    ]

    # exclude documents that contain a term
    assert list(query.text_search(conn, 'coffee -shop', table=table)) == [
        {'id': 1, 'subject': 'coffee', 'author': 'xyz', 'views': 50},
        {'id': 7, 'subject': 'coffee and cream', 'author': 'efg', 'views': 10},
    ]

    # search different language
    assert list(query.text_search(conn, 'leche', language='es', table=table)) == [
        {'id': 5, 'subject': 'Café Con Leche', 'author': 'abc', 'views': 200},
        {'id': 8, 'subject': 'Cafe con Leche', 'author': 'xyz', 'views': 10}
    ]

    # case and diacritic insensitive search
    assert list(query.text_search(conn, 'сы́рники CAFÉS', table=table)) == [
        {'id': 6, 'subject': 'Сырники', 'author': 'jkl', 'views': 80},
        {'id': 5, 'subject': 'Café Con Leche', 'author': 'abc', 'views': 200},
        {'id': 8, 'subject': 'Cafe con Leche', 'author': 'xyz', 'views': 10}
    ]

    # case sensitive search
    assert list(query.text_search(conn, 'Coffee', case_sensitive=True, table=table)) == [
        {'id': 2, 'subject': 'Coffee Shopping', 'author': 'efg', 'views': 5},
    ]

    # diacritic sensitive search
    assert list(query.text_search(conn, 'CAFÉ', diacritic_sensitive=True, table=table)) == [
        {'id': 5, 'subject': 'Café Con Leche', 'author': 'abc', 'views': 200},
    ]

    # return text score
    assert list(query.text_search(conn, 'coffee', text_score=True, table=table)) == [
        {'id': 1, 'subject': 'coffee', 'author': 'xyz', 'views': 50, 'score': 1.0},
        {'id': 2, 'subject': 'Coffee Shopping', 'author': 'efg', 'views': 5, 'score': 0.75},
        {'id': 7, 'subject': 'coffee and cream', 'author': 'efg', 'views': 10, 'score': 0.75},
    ]

    # limit search result
    assert list(query.text_search(conn, 'coffee', limit=2, table=table)) == [
        {'id': 1, 'subject': 'coffee', 'author': 'xyz', 'views': 50},
        {'id': 2, 'subject': 'Coffee Shopping', 'author': 'efg', 'views': 5},
    ]


def test_write_metadata():
    from planetmint.backend import Connection, query
    conn = Connection()

    metadata = [
        {'id': 1, 'data': '1'},
        {'id': 2, 'data': '2'},
        {'id': 3, 'data': '3'}
    ]

    # write the assets
    query.store_metadatas(conn, deepcopy(metadata))

    # check that 3 assets were written to the database
    cursor = conn.db.metadata.find({}, projection={'_id': False})\
                             .sort('id', pymongo.ASCENDING)
    assert cursor.collection.count_documents({}) == 3
    assert list(cursor) == metadata


def test_get_metadata():
    from planetmint.backend import Connection, query
    conn = Connection()

    metadata = [
        {'id': 1, 'metadata': None},
        {'id': 2, 'metadata': {'key': 'value'}},
        {'id': 3, 'metadata': '3'},
    ]

    conn.db.metadata.insert_many(deepcopy(metadata), ordered=False)

    for meta in metadata:
        assert query.get_metadata(conn, [meta['id']])


def test_get_owned_ids(signed_create_tx, user_pk):
    from planetmint.backend import Connection, query
    conn = Connection()

    # insert a transaction
    conn.db.transactions.insert_one(deepcopy(signed_create_tx.to_dict()))

    txns = list(query.get_owned_ids(conn, user_pk))

    assert txns[0] == signed_create_tx.to_dict()


def test_get_spending_transactions(user_pk, user_sk):
    from planetmint.backend import Connection, query
    from planetmint.models import Transaction
    conn = Connection()

    out = [([user_pk], 1)]
    tx1 = Transaction.create([user_pk], out * 3)
    tx1.sign([user_sk])
    inputs = tx1.to_inputs()
    tx2 = Transaction.transfer([inputs[0]], out, tx1.id).sign([user_sk])
    tx3 = Transaction.transfer([inputs[1]], out, tx1.id).sign([user_sk])
    tx4 = Transaction.transfer([inputs[2]], out, tx1.id).sign([user_sk])
    txns = [deepcopy(tx.to_dict()) for tx in [tx1, tx2, tx3, tx4]]
    conn.db.transactions.insert_many(txns)

    links = [inputs[0].fulfills.to_dict(), inputs[2].fulfills.to_dict()]
    txns = list(query.get_spending_transactions(conn, links))

    # tx3 not a member because input 1 not asked for
    assert txns == [tx2.to_dict(), tx4.to_dict()]


def test_get_spending_transactions_multiple_inputs():
    from planetmint.backend import Connection, query
    from planetmint.models import Transaction
    from planetmint.common.crypto import generate_key_pair
    conn = Connection()
    (alice_sk, alice_pk) = generate_key_pair()
    (bob_sk, bob_pk) = generate_key_pair()
    (carol_sk, carol_pk) = generate_key_pair()

    out = [([alice_pk], 9)]
    tx1 = Transaction.create([alice_pk], out).sign([alice_sk])

    inputs1 = tx1.to_inputs()
    tx2 = Transaction.transfer([inputs1[0]],
                               [([alice_pk], 6), ([bob_pk], 3)],
                               tx1.id).sign([alice_sk])

    inputs2 = tx2.to_inputs()
    tx3 = Transaction.transfer([inputs2[0]],
                               [([bob_pk], 3), ([carol_pk], 3)],
                               tx1.id).sign([alice_sk])

    inputs3 = tx3.to_inputs()
    tx4 = Transaction.transfer([inputs2[1], inputs3[0]],
                               [([carol_pk], 6)],
                               tx1.id).sign([bob_sk])

    txns = [deepcopy(tx.to_dict()) for tx in [tx1, tx2, tx3, tx4]]
    conn.db.transactions.insert_many(txns)

    links = [
        ({'transaction_id': tx2.id, 'output_index': 0}, 1, [tx3.id]),
        ({'transaction_id': tx2.id, 'output_index': 1}, 1, [tx4.id]),
        ({'transaction_id': tx3.id, 'output_index': 0}, 1, [tx4.id]),
        ({'transaction_id': tx3.id, 'output_index': 1}, 0, None),
    ]
    for li, num, match in links:
        txns = list(query.get_spending_transactions(conn, [li]))
        assert len(txns) == num
        if len(txns):
            assert [tx['id'] for tx in txns] == match


def test_store_block():
    from planetmint.backend import Connection, query
    from planetmint.lib import Block
    conn = Connection()

    block = Block(app_hash='random_utxo',
                  height=3,
                  transactions=[])
    query.store_block(conn, block._asdict())
    cursor = conn.db.blocks.find({}, projection={'_id': False})
    assert cursor.collection.count_documents({}) == 1


def test_get_block():
    from planetmint.backend import Connection, query
    from planetmint.lib import Block
    conn = Connection()

    block = Block(app_hash='random_utxo',
                  height=3,
                  transactions=[])

    conn.db.blocks.insert_one(block._asdict())

    block = dict(query.get_block(conn, 3))
    assert block['height'] == 3


def test_delete_zero_unspent_outputs(db_context, utxoset):
    from planetmint.backend import query
    unspent_outputs, utxo_collection = utxoset
    delete_res = query.delete_unspent_outputs(db_context.conn)
    assert delete_res is None
    assert utxo_collection.count_documents({}) == 3
    assert utxo_collection.count_documents(
        {'$or': [
            {'transaction_id': 'a', 'output_index': 0},
            {'transaction_id': 'b', 'output_index': 0},
            {'transaction_id': 'a', 'output_index': 1},
        ]}
    ) == 3


def test_delete_one_unspent_outputs(db_context, utxoset):
    from planetmint.backend import query
    unspent_outputs, utxo_collection = utxoset
    delete_res = query.delete_unspent_outputs(db_context.conn,
                                              unspent_outputs[0])
    assert delete_res.raw_result['n'] == 1
    assert utxo_collection.count_documents(
        {'$or': [
            {'transaction_id': 'a', 'output_index': 1},
            {'transaction_id': 'b', 'output_index': 0},
        ]}
    ) == 2
    assert utxo_collection.count_documents(
            {'transaction_id': 'a', 'output_index': 0}) == 0


def test_delete_many_unspent_outputs(db_context, utxoset):
    from planetmint.backend import query
    unspent_outputs, utxo_collection = utxoset
    delete_res = query.delete_unspent_outputs(db_context.conn,
                                              *unspent_outputs[::2])
    assert delete_res.raw_result['n'] == 2
    assert utxo_collection.count_documents(
        {'$or': [
            {'transaction_id': 'a', 'output_index': 0},
            {'transaction_id': 'b', 'output_index': 0},
        ]}
    ) == 0
    assert utxo_collection.count_documents(
            {'transaction_id': 'a', 'output_index': 1}) == 1


def test_store_zero_unspent_output(db_context, utxo_collection):
    from planetmint.backend import query
    res = query.store_unspent_outputs(db_context.conn)
    assert res is None
    assert utxo_collection.count_documents({}) == 0


def test_store_one_unspent_output(db_context,
                                  unspent_output_1, utxo_collection):
    from planetmint.backend import query
    res = query.store_unspent_outputs(db_context.conn, unspent_output_1)
    assert res.acknowledged
    assert len(res.inserted_ids) == 1
    assert utxo_collection.count_documents(
        {'transaction_id': unspent_output_1['transaction_id'],
         'output_index': unspent_output_1['output_index']}
    ) == 1


def test_store_many_unspent_outputs(db_context,
                                    unspent_outputs, utxo_collection):
    from planetmint.backend import query
    res = query.store_unspent_outputs(db_context.conn, *unspent_outputs)
    assert res.acknowledged
    assert len(res.inserted_ids) == 3
    assert utxo_collection.count_documents(
        {'transaction_id': unspent_outputs[0]['transaction_id']}
    ) == 3


def test_get_unspent_outputs(db_context, utxoset):
    from planetmint.backend import query
    cursor = query.get_unspent_outputs(db_context.conn)
    assert cursor.collection.count_documents({}) == 3
    retrieved_utxoset = list(cursor)
    unspent_outputs, utxo_collection = utxoset
    assert retrieved_utxoset == list(
        utxo_collection.find(projection={'_id': False}))
    assert retrieved_utxoset == unspent_outputs


def test_store_pre_commit_state(db_context):
    from planetmint.backend import query

    state = dict(height=3, transactions=[])

    query.store_pre_commit_state(db_context.conn, state)
    cursor = db_context.conn.db.pre_commit.find({'commit_id': 'test'},
                                                projection={'_id': False})
    assert cursor.collection.count_documents({}) == 1


def test_get_pre_commit_state(db_context):
    from planetmint.backend import query

    state = dict(height=3, transactions=[])
    db_context.conn.db.pre_commit.insert_one(state)
    resp = query.get_pre_commit_state(db_context.conn)
    assert resp == state


def test_validator_update():
    from planetmint.backend import Connection, query

    conn = Connection()

    def gen_validator_update(height):
        return {'data': 'somedata', 'height': height, 'election_id': f'election_id_at_height_{height}'}

    for i in range(1, 100, 10):
        value = gen_validator_update(i)
        query.store_validator_set(conn, value)

    v1 = query.get_validator_set(conn, 8)
    assert v1['height'] == 1

    v41 = query.get_validator_set(conn, 50)
    assert v41['height'] == 41

    v91 = query.get_validator_set(conn)
    assert v91['height'] == 91


@pytest.mark.parametrize('description,stores,expected', [
    (
        'Query empty database.',
        [],
        None,
    ),
    (
        'Store one chain with the default value for `is_synced`.',
        [
            {'height': 0, 'chain_id': 'some-id'},
        ],
        {'height': 0, 'chain_id': 'some-id', 'is_synced': True},
    ),
    (
        'Store one chain with a custom value for `is_synced`.',
        [
            {'height': 0, 'chain_id': 'some-id', 'is_synced': False},
        ],
        {'height': 0, 'chain_id': 'some-id', 'is_synced': False},
    ),
    (
        'Store one chain, then update it.',
        [
            {'height': 0, 'chain_id': 'some-id', 'is_synced': True},
            {'height': 0, 'chain_id': 'new-id', 'is_synced': False},
        ],
        {'height': 0, 'chain_id': 'new-id', 'is_synced': False},
    ),
    (
        'Store a chain, update it, store another chain.',
        [
            {'height': 0, 'chain_id': 'some-id', 'is_synced': True},
            {'height': 0, 'chain_id': 'some-id', 'is_synced': False},
            {'height': 10, 'chain_id': 'another-id', 'is_synced': True},
        ],
        {'height': 10, 'chain_id': 'another-id', 'is_synced': True},
    ),
])
def test_store_abci_chain(description, stores, expected):
    conn = Connection()

    for store in stores:
        query.store_abci_chain(conn, **store)

    actual = query.get_latest_abci_chain(conn)
    assert expected == actual, description

test_get_txids_filtered(None, None)
=======
## Copyright © 2020 Interplanetary Database Association e.V.,
## Planetmint and IPDB software contributors.
## SPDX-License-Identifier: (Apache-2.0 AND CC-BY-4.0)
## Code is Apache-2.0 and docs are CC-BY-4.0
#
#from copy import deepcopy
#
#import pytest
## import pymongo
#
#from planetmint.backend import connect, query
#
#
#pytestmark = pytest.mark.bdb
#
#
#def test_get_txids_filtered(signed_create_tx, signed_transfer_tx):
#    from planetmint.backend import connect, query
#    from planetmint.models import Transaction
#    conn = connect()  # TODO First rewrite to get here tarantool connection
#    print(conn)
#    # create and insert two blocks, one for the create and one for the
#    # transfer transaction
#    conn.db.transactions.insert_one(signed_create_tx.to_dict())
#    conn.db.transactions.insert_one(signed_transfer_tx.to_dict())
#
#    asset_id = Transaction.get_asset_id([signed_create_tx, signed_transfer_tx])
#
#    # Test get by just asset id
#    txids = set(query.get_txids_filtered(conn, asset_id))
#    assert txids == {signed_create_tx.id, signed_transfer_tx.id}
#
#    # Test get by asset and CREATE
#    txids = set(query.get_txids_filtered(conn, asset_id, Transaction.CREATE))
#    assert txids == {signed_create_tx.id}
#
#    # Test get by asset and TRANSFER
#    txids = set(query.get_txids_filtered(conn, asset_id, Transaction.TRANSFER))
#    assert txids == {signed_transfer_tx.id}
#
#
#def test_write_assets():
#    from planetmint.backend import connect, query
#    conn = connect()
#
#    assets = [
#        {'id': 1, 'data': '1'},
#        {'id': 2, 'data': '2'},
#        {'id': 3, 'data': '3'},
#        # Duplicated id. Should not be written to the database
#        {'id': 1, 'data': '1'},
#    ]
#
#    # write the assets
#    for asset in assets:
#        query.store_asset(conn, deepcopy(asset))
#
#    # check that 3 assets were written to the database
#    cursor = conn.db.assets.find({}, projection={'_id': False})\
#                           .sort('id', pymongo.ASCENDING)
#
#    assert cursor.collection.count_documents({}) == 3
#    assert list(cursor) == assets[:-1]
#
#
#def test_get_assets():
#    from planetmint.backend import connect, query
#    conn = connect()
#
#    assets = [
#        {'id': 1, 'data': '1'},
#        {'id': 2, 'data': '2'},
#        {'id': 3, 'data': '3'},
#    ]
#
#    conn.db.assets.insert_many(deepcopy(assets), ordered=False)
#
#    for asset in assets:
#        assert query.get_asset(conn, asset['id'])
#
#
#@pytest.mark.parametrize('table', ['assets', 'metadata'])
#def test_text_search(table):
#    from planetmint.backend import connect, query
#    conn = connect()
#
#    # Example data and tests cases taken from the mongodb documentation
#    # https://docs.mongodb.com/manual/reference/operator/query/text/
#    objects = [
#        {'id': 1, 'subject': 'coffee', 'author': 'xyz', 'views': 50},
#        {'id': 2, 'subject': 'Coffee Shopping', 'author': 'efg', 'views': 5},
#        {'id': 3, 'subject': 'Baking a cake', 'author': 'abc', 'views': 90},
#        {'id': 4, 'subject': 'baking', 'author': 'xyz', 'views': 100},
#        {'id': 5, 'subject': 'Café Con Leche', 'author': 'abc', 'views': 200},
#        {'id': 6, 'subject': 'Сырники', 'author': 'jkl', 'views': 80},
#        {'id': 7, 'subject': 'coffee and cream', 'author': 'efg', 'views': 10},
#        {'id': 8, 'subject': 'Cafe con Leche', 'author': 'xyz', 'views': 10}
#    ]
#
#    # insert the assets
#    conn.db[table].insert_many(deepcopy(objects), ordered=False)
#
#    # test search single word
#    assert list(query.text_search(conn, 'coffee', table=table)) == [
#        {'id': 1, 'subject': 'coffee', 'author': 'xyz', 'views': 50},
#        {'id': 2, 'subject': 'Coffee Shopping', 'author': 'efg', 'views': 5},
#        {'id': 7, 'subject': 'coffee and cream', 'author': 'efg', 'views': 10},
#    ]
#
#    # match any of the search terms
#    assert list(query.text_search(conn, 'bake coffee cake', table=table)) == [
#        {'author': 'abc', 'id': 3, 'subject': 'Baking a cake', 'views': 90},
#        {'author': 'xyz', 'id': 1, 'subject': 'coffee', 'views': 50},
#        {'author': 'xyz', 'id': 4, 'subject': 'baking', 'views': 100},
#        {'author': 'efg', 'id': 2, 'subject': 'Coffee Shopping', 'views': 5},
#        {'author': 'efg', 'id': 7, 'subject': 'coffee and cream', 'views': 10}
#    ]
#
#    # search for a phrase
#    assert list(query.text_search(conn, '\"coffee shop\"', table=table)) == [
#        {'id': 2, 'subject': 'Coffee Shopping', 'author': 'efg', 'views': 5},
#    ]
#
#    # exclude documents that contain a term
#    assert list(query.text_search(conn, 'coffee -shop', table=table)) == [
#        {'id': 1, 'subject': 'coffee', 'author': 'xyz', 'views': 50},
#        {'id': 7, 'subject': 'coffee and cream', 'author': 'efg', 'views': 10},
#    ]
#
#    # search different language
#    assert list(query.text_search(conn, 'leche', language='es', table=table)) == [
#        {'id': 5, 'subject': 'Café Con Leche', 'author': 'abc', 'views': 200},
#        {'id': 8, 'subject': 'Cafe con Leche', 'author': 'xyz', 'views': 10}
#    ]
#
#    # case and diacritic insensitive search
#    assert list(query.text_search(conn, 'сы́рники CAFÉS', table=table)) == [
#        {'id': 6, 'subject': 'Сырники', 'author': 'jkl', 'views': 80},
#        {'id': 5, 'subject': 'Café Con Leche', 'author': 'abc', 'views': 200},
#        {'id': 8, 'subject': 'Cafe con Leche', 'author': 'xyz', 'views': 10}
#    ]
#
#    # case sensitive search
#    assert list(query.text_search(conn, 'Coffee', case_sensitive=True, table=table)) == [
#        {'id': 2, 'subject': 'Coffee Shopping', 'author': 'efg', 'views': 5},
#    ]
#
#    # diacritic sensitive search
#    assert list(query.text_search(conn, 'CAFÉ', diacritic_sensitive=True, table=table)) == [
#        {'id': 5, 'subject': 'Café Con Leche', 'author': 'abc', 'views': 200},
#    ]
#
#    # return text score
#    assert list(query.text_search(conn, 'coffee', text_score=True, table=table)) == [
#        {'id': 1, 'subject': 'coffee', 'author': 'xyz', 'views': 50, 'score': 1.0},
#        {'id': 2, 'subject': 'Coffee Shopping', 'author': 'efg', 'views': 5, 'score': 0.75},
#        {'id': 7, 'subject': 'coffee and cream', 'author': 'efg', 'views': 10, 'score': 0.75},
#    ]
#
#    # limit search result
#    assert list(query.text_search(conn, 'coffee', limit=2, table=table)) == [
#        {'id': 1, 'subject': 'coffee', 'author': 'xyz', 'views': 50},
#        {'id': 2, 'subject': 'Coffee Shopping', 'author': 'efg', 'views': 5},
#    ]
#
#
#def test_write_metadata():
#    from planetmint.backend import connect, query
#    conn = connect()
#
#    metadata = [
#        {'id': 1, 'data': '1'},
#        {'id': 2, 'data': '2'},
#        {'id': 3, 'data': '3'}
#    ]
#
#    # write the assets
#    query.store_metadatas(conn, deepcopy(metadata))
#
#    # check that 3 assets were written to the database
#    cursor = conn.db.metadata.find({}, projection={'_id': False})\
#                             .sort('id', pymongo.ASCENDING)
#
#    assert cursor.collection.count_documents({}) == 3
#    assert list(cursor) == metadata
#
#
#def test_get_metadata():
#    from planetmint.backend import connect, query
#    conn = connect()
#
#    metadata = [
#        {'id': 1, 'metadata': None},
#        {'id': 2, 'metadata': {'key': 'value'}},
#        {'id': 3, 'metadata': '3'},
#    ]
#
#    conn.db.metadata.insert_many(deepcopy(metadata), ordered=False)
#
#    for meta in metadata:
#        assert query.get_metadata(conn, [meta['id']])
#
#
#def test_get_owned_ids(signed_create_tx, user_pk):
#    from planetmint.backend import connect, query
#    conn = connect()
#
#    # insert a transaction
#    conn.db.transactions.insert_one(deepcopy(signed_create_tx.to_dict()))
#
#    txns = list(query.get_owned_ids(conn, user_pk))
#
#    assert txns[0] == signed_create_tx.to_dict()
#
#
#def test_get_spending_transactions(user_pk, user_sk):
#    from planetmint.backend import connect, query
#    from planetmint.models import Transaction
#    conn = connect()
#
#    out = [([user_pk], 1)]
#    tx1 = Transaction.create([user_pk], out * 3)
#    tx1.sign([user_sk])
#    inputs = tx1.to_inputs()
#    tx2 = Transaction.transfer([inputs[0]], out, tx1.id).sign([user_sk])
#    tx3 = Transaction.transfer([inputs[1]], out, tx1.id).sign([user_sk])
#    tx4 = Transaction.transfer([inputs[2]], out, tx1.id).sign([user_sk])
#    txns = [deepcopy(tx.to_dict()) for tx in [tx1, tx2, tx3, tx4]]
#    conn.db.transactions.insert_many(txns)
#
#    links = [inputs[0].fulfills.to_dict(), inputs[2].fulfills.to_dict()]
#    txns = list(query.get_spending_transactions(conn, links))
#
#    # tx3 not a member because input 1 not asked for
#    assert txns == [tx2.to_dict(), tx4.to_dict()]
#
#
#def test_get_spending_transactions_multiple_inputs():
#    from planetmint.backend import connect, query
#    from planetmint.models import Transaction
#    from planetmint.common.crypto import generate_key_pair
#    conn = connect()
#    (alice_sk, alice_pk) = generate_key_pair()
#    (bob_sk, bob_pk) = generate_key_pair()
#    (carol_sk, carol_pk) = generate_key_pair()
#
#    out = [([alice_pk], 9)]
#    tx1 = Transaction.create([alice_pk], out).sign([alice_sk])
#
#    inputs1 = tx1.to_inputs()
#    tx2 = Transaction.transfer([inputs1[0]],
#                               [([alice_pk], 6), ([bob_pk], 3)],
#                               tx1.id).sign([alice_sk])
#
#    inputs2 = tx2.to_inputs()
#    tx3 = Transaction.transfer([inputs2[0]],
#                               [([bob_pk], 3), ([carol_pk], 3)],
#                               tx1.id).sign([alice_sk])
#
#    inputs3 = tx3.to_inputs()
#    tx4 = Transaction.transfer([inputs2[1], inputs3[0]],
#                               [([carol_pk], 6)],
#                               tx1.id).sign([bob_sk])
#
#    txns = [deepcopy(tx.to_dict()) for tx in [tx1, tx2, tx3, tx4]]
#    conn.db.transactions.insert_many(txns)
#
#    links = [
#        ({'transaction_id': tx2.id, 'output_index': 0}, 1, [tx3.id]),
#        ({'transaction_id': tx2.id, 'output_index': 1}, 1, [tx4.id]),
#        ({'transaction_id': tx3.id, 'output_index': 0}, 1, [tx4.id]),
#        ({'transaction_id': tx3.id, 'output_index': 1}, 0, None),
#    ]
#    for li, num, match in links:
#        txns = list(query.get_spending_transactions(conn, [li]))
#        assert len(txns) == num
#        if len(txns):
#            assert [tx['id'] for tx in txns] == match
#
#
#def test_store_block():
#    from planetmint.backend import connect, query
#    from planetmint.lib import Block
#    conn = connect()
#
#    block = Block(app_hash='random_utxo',
#                  height=3,
#                  transactions=[])
#    query.store_block(conn, block._asdict())
#    cursor = conn.db.blocks.find({}, projection={'_id': False})
#    assert cursor.collection.count_documents({}) == 1
#
#
#def test_get_block():
#    from planetmint.backend import connect, query
#    from planetmint.lib import Block
#    conn = connect()
#
#    block = Block(app_hash='random_utxo',
#                  height=3,
#                  transactions=[])
#
#    conn.db.blocks.insert_one(block._asdict())
#
#    block = dict(query.get_block(conn, 3))
#    assert block['height'] == 3
#
#
#def test_delete_zero_unspent_outputs(db_context, utxoset):
#    from planetmint.backend import query
#    unspent_outputs, utxo_collection = utxoset
#    delete_res = query.delete_unspent_outputs(db_context.conn)
#    assert delete_res is None
#    assert utxo_collection.count_documents({}) == 3
#    assert utxo_collection.count_documents(
#        {'$or': [
#            {'transaction_id': 'a', 'output_index': 0},
#            {'transaction_id': 'b', 'output_index': 0},
#            {'transaction_id': 'a', 'output_index': 1},
#        ]}
#    ) == 3
#
#
#def test_delete_one_unspent_outputs(db_context, utxoset):
#    from planetmint.backend import query
#    unspent_outputs, utxo_collection = utxoset
#    delete_res = query.delete_unspent_outputs(db_context.conn,
#                                              unspent_outputs[0])
#    assert delete_res.raw_result['n'] == 1
#    assert utxo_collection.count_documents(
#        {'$or': [
#            {'transaction_id': 'a', 'output_index': 1},
#            {'transaction_id': 'b', 'output_index': 0},
#        ]}
#    ) == 2
#    assert utxo_collection.count_documents(
#            {'transaction_id': 'a', 'output_index': 0}) == 0
#
#
#def test_delete_many_unspent_outputs(db_context, utxoset):
#    from planetmint.backend import query
#    unspent_outputs, utxo_collection = utxoset
#    delete_res = query.delete_unspent_outputs(db_context.conn,
#                                              *unspent_outputs[::2])
#    assert delete_res.raw_result['n'] == 2
#    assert utxo_collection.count_documents(
#        {'$or': [
#            {'transaction_id': 'a', 'output_index': 0},
#            {'transaction_id': 'b', 'output_index': 0},
#        ]}
#    ) == 0
#    assert utxo_collection.count_documents(
#            {'transaction_id': 'a', 'output_index': 1}) == 1
#
#
#def test_store_zero_unspent_output(db_context, utxo_collection):
#    from planetmint.backend import query
#    res = query.store_unspent_outputs(db_context.conn)
#    assert res is None
#    assert utxo_collection.count_documents({}) == 0
#
#
#def test_store_one_unspent_output(db_context,
#                                  unspent_output_1, utxo_collection):
#    from planetmint.backend import query
#    res = query.store_unspent_outputs(db_context.conn, unspent_output_1)
#    assert res.acknowledged
#    assert len(res.inserted_ids) == 1
#    assert utxo_collection.count_documents(
#        {'transaction_id': unspent_output_1['transaction_id'],
#         'output_index': unspent_output_1['output_index']}
#    ) == 1
#
#
#def test_store_many_unspent_outputs(db_context,
#                                    unspent_outputs, utxo_collection):
#    from planetmint.backend import query
#    res = query.store_unspent_outputs(db_context.conn, *unspent_outputs)
#    assert res.acknowledged
#    assert len(res.inserted_ids) == 3
#    assert utxo_collection.count_documents(
#        {'transaction_id': unspent_outputs[0]['transaction_id']}
#    ) == 3
#
#
#def test_get_unspent_outputs(db_context, utxoset):
#    from planetmint.backend import query
#    cursor = query.get_unspent_outputs(db_context.conn)
#    assert cursor.collection.count_documents({}) == 3
#    retrieved_utxoset = list(cursor)
#    unspent_outputs, utxo_collection = utxoset
#    assert retrieved_utxoset == list(
#        utxo_collection.find(projection={'_id': False}))
#    assert retrieved_utxoset == unspent_outputs
#
#
#def test_store_pre_commit_state(db_context):
#    from planetmint.backend import query
#
#    state = dict(height=3, transactions=[])
#
#    query.store_pre_commit_state(db_context.conn, state)
#    cursor = db_context.conn.db.pre_commit.find({'commit_id': 'test'},
#                                                projection={'_id': False})
#    assert cursor.collection.count_documents({}) == 1
#
#
#def test_get_pre_commit_state(db_context):
#    from planetmint.backend import query
#
#    state = dict(height=3, transactions=[])
#    db_context.conn.db.pre_commit.insert_one(state)
#    resp = query.get_pre_commit_state(db_context.conn)
#    assert resp == state
#
#
#def test_validator_update():
#    from planetmint.backend import connect, query
#
#    conn = connect()
#
#    def gen_validator_update(height):
#        return {'data': 'somedata', 'height': height, 'election_id': f'election_id_at_height_{height}'}
#
#    for i in range(1, 100, 10):
#        value = gen_validator_update(i)
#        query.store_validator_set(conn, value)
#
#    v1 = query.get_validator_set(conn, 8)
#    assert v1['height'] == 1
#
#    v41 = query.get_validator_set(conn, 50)
#    assert v41['height'] == 41
#
#    v91 = query.get_validator_set(conn)
#    assert v91['height'] == 91
#
#
#@pytest.mark.parametrize('description,stores,expected', [
#    (
#        'Query empty database.',
#        [],
#        None,
#    ),
#    (
#        'Store one chain with the default value for `is_synced`.',
#        [
#            {'height': 0, 'chain_id': 'some-id'},
#        ],
#        {'height': 0, 'chain_id': 'some-id', 'is_synced': True},
#    ),
#    (
#        'Store one chain with a custom value for `is_synced`.',
#        [
#            {'height': 0, 'chain_id': 'some-id', 'is_synced': False},
#        ],
#        {'height': 0, 'chain_id': 'some-id', 'is_synced': False},
#    ),
#    (
#        'Store one chain, then update it.',
#        [
#            {'height': 0, 'chain_id': 'some-id', 'is_synced': True},
#            {'height': 0, 'chain_id': 'new-id', 'is_synced': False},
#        ],
#        {'height': 0, 'chain_id': 'new-id', 'is_synced': False},
#    ),
#    (
#        'Store a chain, update it, store another chain.',
#        [
#            {'height': 0, 'chain_id': 'some-id', 'is_synced': True},
#            {'height': 0, 'chain_id': 'some-id', 'is_synced': False},
#            {'height': 10, 'chain_id': 'another-id', 'is_synced': True},
#        ],
#        {'height': 10, 'chain_id': 'another-id', 'is_synced': True},
#    ),
#])
#def test_store_abci_chain(description, stores, expected):
#    conn = connect()
#
#    for store in stores:
#        query.store_abci_chain(conn, **store)
#
#    actual = query.get_latest_abci_chain(conn)
#    assert expected == actual, description
#
#test_get_txids_filtered(None, None)
#
>>>>>>> 95d60046
<|MERGE_RESOLUTION|>--- conflicted
+++ resolved
@@ -1,4 +1,3 @@
-<<<<<<< HEAD
 # Copyright © 2020 Interplanetary Database Association e.V.,
 # Planetmint and IPDB software contributors.
 # SPDX-License-Identifier: (Apache-2.0 AND CC-BY-4.0)
@@ -484,492 +483,3 @@
     assert expected == actual, description
 
 test_get_txids_filtered(None, None)
-=======
-## Copyright © 2020 Interplanetary Database Association e.V.,
-## Planetmint and IPDB software contributors.
-## SPDX-License-Identifier: (Apache-2.0 AND CC-BY-4.0)
-## Code is Apache-2.0 and docs are CC-BY-4.0
-#
-#from copy import deepcopy
-#
-#import pytest
-## import pymongo
-#
-#from planetmint.backend import connect, query
-#
-#
-#pytestmark = pytest.mark.bdb
-#
-#
-#def test_get_txids_filtered(signed_create_tx, signed_transfer_tx):
-#    from planetmint.backend import connect, query
-#    from planetmint.models import Transaction
-#    conn = connect()  # TODO First rewrite to get here tarantool connection
-#    print(conn)
-#    # create and insert two blocks, one for the create and one for the
-#    # transfer transaction
-#    conn.db.transactions.insert_one(signed_create_tx.to_dict())
-#    conn.db.transactions.insert_one(signed_transfer_tx.to_dict())
-#
-#    asset_id = Transaction.get_asset_id([signed_create_tx, signed_transfer_tx])
-#
-#    # Test get by just asset id
-#    txids = set(query.get_txids_filtered(conn, asset_id))
-#    assert txids == {signed_create_tx.id, signed_transfer_tx.id}
-#
-#    # Test get by asset and CREATE
-#    txids = set(query.get_txids_filtered(conn, asset_id, Transaction.CREATE))
-#    assert txids == {signed_create_tx.id}
-#
-#    # Test get by asset and TRANSFER
-#    txids = set(query.get_txids_filtered(conn, asset_id, Transaction.TRANSFER))
-#    assert txids == {signed_transfer_tx.id}
-#
-#
-#def test_write_assets():
-#    from planetmint.backend import connect, query
-#    conn = connect()
-#
-#    assets = [
-#        {'id': 1, 'data': '1'},
-#        {'id': 2, 'data': '2'},
-#        {'id': 3, 'data': '3'},
-#        # Duplicated id. Should not be written to the database
-#        {'id': 1, 'data': '1'},
-#    ]
-#
-#    # write the assets
-#    for asset in assets:
-#        query.store_asset(conn, deepcopy(asset))
-#
-#    # check that 3 assets were written to the database
-#    cursor = conn.db.assets.find({}, projection={'_id': False})\
-#                           .sort('id', pymongo.ASCENDING)
-#
-#    assert cursor.collection.count_documents({}) == 3
-#    assert list(cursor) == assets[:-1]
-#
-#
-#def test_get_assets():
-#    from planetmint.backend import connect, query
-#    conn = connect()
-#
-#    assets = [
-#        {'id': 1, 'data': '1'},
-#        {'id': 2, 'data': '2'},
-#        {'id': 3, 'data': '3'},
-#    ]
-#
-#    conn.db.assets.insert_many(deepcopy(assets), ordered=False)
-#
-#    for asset in assets:
-#        assert query.get_asset(conn, asset['id'])
-#
-#
-#@pytest.mark.parametrize('table', ['assets', 'metadata'])
-#def test_text_search(table):
-#    from planetmint.backend import connect, query
-#    conn = connect()
-#
-#    # Example data and tests cases taken from the mongodb documentation
-#    # https://docs.mongodb.com/manual/reference/operator/query/text/
-#    objects = [
-#        {'id': 1, 'subject': 'coffee', 'author': 'xyz', 'views': 50},
-#        {'id': 2, 'subject': 'Coffee Shopping', 'author': 'efg', 'views': 5},
-#        {'id': 3, 'subject': 'Baking a cake', 'author': 'abc', 'views': 90},
-#        {'id': 4, 'subject': 'baking', 'author': 'xyz', 'views': 100},
-#        {'id': 5, 'subject': 'Café Con Leche', 'author': 'abc', 'views': 200},
-#        {'id': 6, 'subject': 'Сырники', 'author': 'jkl', 'views': 80},
-#        {'id': 7, 'subject': 'coffee and cream', 'author': 'efg', 'views': 10},
-#        {'id': 8, 'subject': 'Cafe con Leche', 'author': 'xyz', 'views': 10}
-#    ]
-#
-#    # insert the assets
-#    conn.db[table].insert_many(deepcopy(objects), ordered=False)
-#
-#    # test search single word
-#    assert list(query.text_search(conn, 'coffee', table=table)) == [
-#        {'id': 1, 'subject': 'coffee', 'author': 'xyz', 'views': 50},
-#        {'id': 2, 'subject': 'Coffee Shopping', 'author': 'efg', 'views': 5},
-#        {'id': 7, 'subject': 'coffee and cream', 'author': 'efg', 'views': 10},
-#    ]
-#
-#    # match any of the search terms
-#    assert list(query.text_search(conn, 'bake coffee cake', table=table)) == [
-#        {'author': 'abc', 'id': 3, 'subject': 'Baking a cake', 'views': 90},
-#        {'author': 'xyz', 'id': 1, 'subject': 'coffee', 'views': 50},
-#        {'author': 'xyz', 'id': 4, 'subject': 'baking', 'views': 100},
-#        {'author': 'efg', 'id': 2, 'subject': 'Coffee Shopping', 'views': 5},
-#        {'author': 'efg', 'id': 7, 'subject': 'coffee and cream', 'views': 10}
-#    ]
-#
-#    # search for a phrase
-#    assert list(query.text_search(conn, '\"coffee shop\"', table=table)) == [
-#        {'id': 2, 'subject': 'Coffee Shopping', 'author': 'efg', 'views': 5},
-#    ]
-#
-#    # exclude documents that contain a term
-#    assert list(query.text_search(conn, 'coffee -shop', table=table)) == [
-#        {'id': 1, 'subject': 'coffee', 'author': 'xyz', 'views': 50},
-#        {'id': 7, 'subject': 'coffee and cream', 'author': 'efg', 'views': 10},
-#    ]
-#
-#    # search different language
-#    assert list(query.text_search(conn, 'leche', language='es', table=table)) == [
-#        {'id': 5, 'subject': 'Café Con Leche', 'author': 'abc', 'views': 200},
-#        {'id': 8, 'subject': 'Cafe con Leche', 'author': 'xyz', 'views': 10}
-#    ]
-#
-#    # case and diacritic insensitive search
-#    assert list(query.text_search(conn, 'сы́рники CAFÉS', table=table)) == [
-#        {'id': 6, 'subject': 'Сырники', 'author': 'jkl', 'views': 80},
-#        {'id': 5, 'subject': 'Café Con Leche', 'author': 'abc', 'views': 200},
-#        {'id': 8, 'subject': 'Cafe con Leche', 'author': 'xyz', 'views': 10}
-#    ]
-#
-#    # case sensitive search
-#    assert list(query.text_search(conn, 'Coffee', case_sensitive=True, table=table)) == [
-#        {'id': 2, 'subject': 'Coffee Shopping', 'author': 'efg', 'views': 5},
-#    ]
-#
-#    # diacritic sensitive search
-#    assert list(query.text_search(conn, 'CAFÉ', diacritic_sensitive=True, table=table)) == [
-#        {'id': 5, 'subject': 'Café Con Leche', 'author': 'abc', 'views': 200},
-#    ]
-#
-#    # return text score
-#    assert list(query.text_search(conn, 'coffee', text_score=True, table=table)) == [
-#        {'id': 1, 'subject': 'coffee', 'author': 'xyz', 'views': 50, 'score': 1.0},
-#        {'id': 2, 'subject': 'Coffee Shopping', 'author': 'efg', 'views': 5, 'score': 0.75},
-#        {'id': 7, 'subject': 'coffee and cream', 'author': 'efg', 'views': 10, 'score': 0.75},
-#    ]
-#
-#    # limit search result
-#    assert list(query.text_search(conn, 'coffee', limit=2, table=table)) == [
-#        {'id': 1, 'subject': 'coffee', 'author': 'xyz', 'views': 50},
-#        {'id': 2, 'subject': 'Coffee Shopping', 'author': 'efg', 'views': 5},
-#    ]
-#
-#
-#def test_write_metadata():
-#    from planetmint.backend import connect, query
-#    conn = connect()
-#
-#    metadata = [
-#        {'id': 1, 'data': '1'},
-#        {'id': 2, 'data': '2'},
-#        {'id': 3, 'data': '3'}
-#    ]
-#
-#    # write the assets
-#    query.store_metadatas(conn, deepcopy(metadata))
-#
-#    # check that 3 assets were written to the database
-#    cursor = conn.db.metadata.find({}, projection={'_id': False})\
-#                             .sort('id', pymongo.ASCENDING)
-#
-#    assert cursor.collection.count_documents({}) == 3
-#    assert list(cursor) == metadata
-#
-#
-#def test_get_metadata():
-#    from planetmint.backend import connect, query
-#    conn = connect()
-#
-#    metadata = [
-#        {'id': 1, 'metadata': None},
-#        {'id': 2, 'metadata': {'key': 'value'}},
-#        {'id': 3, 'metadata': '3'},
-#    ]
-#
-#    conn.db.metadata.insert_many(deepcopy(metadata), ordered=False)
-#
-#    for meta in metadata:
-#        assert query.get_metadata(conn, [meta['id']])
-#
-#
-#def test_get_owned_ids(signed_create_tx, user_pk):
-#    from planetmint.backend import connect, query
-#    conn = connect()
-#
-#    # insert a transaction
-#    conn.db.transactions.insert_one(deepcopy(signed_create_tx.to_dict()))
-#
-#    txns = list(query.get_owned_ids(conn, user_pk))
-#
-#    assert txns[0] == signed_create_tx.to_dict()
-#
-#
-#def test_get_spending_transactions(user_pk, user_sk):
-#    from planetmint.backend import connect, query
-#    from planetmint.models import Transaction
-#    conn = connect()
-#
-#    out = [([user_pk], 1)]
-#    tx1 = Transaction.create([user_pk], out * 3)
-#    tx1.sign([user_sk])
-#    inputs = tx1.to_inputs()
-#    tx2 = Transaction.transfer([inputs[0]], out, tx1.id).sign([user_sk])
-#    tx3 = Transaction.transfer([inputs[1]], out, tx1.id).sign([user_sk])
-#    tx4 = Transaction.transfer([inputs[2]], out, tx1.id).sign([user_sk])
-#    txns = [deepcopy(tx.to_dict()) for tx in [tx1, tx2, tx3, tx4]]
-#    conn.db.transactions.insert_many(txns)
-#
-#    links = [inputs[0].fulfills.to_dict(), inputs[2].fulfills.to_dict()]
-#    txns = list(query.get_spending_transactions(conn, links))
-#
-#    # tx3 not a member because input 1 not asked for
-#    assert txns == [tx2.to_dict(), tx4.to_dict()]
-#
-#
-#def test_get_spending_transactions_multiple_inputs():
-#    from planetmint.backend import connect, query
-#    from planetmint.models import Transaction
-#    from planetmint.common.crypto import generate_key_pair
-#    conn = connect()
-#    (alice_sk, alice_pk) = generate_key_pair()
-#    (bob_sk, bob_pk) = generate_key_pair()
-#    (carol_sk, carol_pk) = generate_key_pair()
-#
-#    out = [([alice_pk], 9)]
-#    tx1 = Transaction.create([alice_pk], out).sign([alice_sk])
-#
-#    inputs1 = tx1.to_inputs()
-#    tx2 = Transaction.transfer([inputs1[0]],
-#                               [([alice_pk], 6), ([bob_pk], 3)],
-#                               tx1.id).sign([alice_sk])
-#
-#    inputs2 = tx2.to_inputs()
-#    tx3 = Transaction.transfer([inputs2[0]],
-#                               [([bob_pk], 3), ([carol_pk], 3)],
-#                               tx1.id).sign([alice_sk])
-#
-#    inputs3 = tx3.to_inputs()
-#    tx4 = Transaction.transfer([inputs2[1], inputs3[0]],
-#                               [([carol_pk], 6)],
-#                               tx1.id).sign([bob_sk])
-#
-#    txns = [deepcopy(tx.to_dict()) for tx in [tx1, tx2, tx3, tx4]]
-#    conn.db.transactions.insert_many(txns)
-#
-#    links = [
-#        ({'transaction_id': tx2.id, 'output_index': 0}, 1, [tx3.id]),
-#        ({'transaction_id': tx2.id, 'output_index': 1}, 1, [tx4.id]),
-#        ({'transaction_id': tx3.id, 'output_index': 0}, 1, [tx4.id]),
-#        ({'transaction_id': tx3.id, 'output_index': 1}, 0, None),
-#    ]
-#    for li, num, match in links:
-#        txns = list(query.get_spending_transactions(conn, [li]))
-#        assert len(txns) == num
-#        if len(txns):
-#            assert [tx['id'] for tx in txns] == match
-#
-#
-#def test_store_block():
-#    from planetmint.backend import connect, query
-#    from planetmint.lib import Block
-#    conn = connect()
-#
-#    block = Block(app_hash='random_utxo',
-#                  height=3,
-#                  transactions=[])
-#    query.store_block(conn, block._asdict())
-#    cursor = conn.db.blocks.find({}, projection={'_id': False})
-#    assert cursor.collection.count_documents({}) == 1
-#
-#
-#def test_get_block():
-#    from planetmint.backend import connect, query
-#    from planetmint.lib import Block
-#    conn = connect()
-#
-#    block = Block(app_hash='random_utxo',
-#                  height=3,
-#                  transactions=[])
-#
-#    conn.db.blocks.insert_one(block._asdict())
-#
-#    block = dict(query.get_block(conn, 3))
-#    assert block['height'] == 3
-#
-#
-#def test_delete_zero_unspent_outputs(db_context, utxoset):
-#    from planetmint.backend import query
-#    unspent_outputs, utxo_collection = utxoset
-#    delete_res = query.delete_unspent_outputs(db_context.conn)
-#    assert delete_res is None
-#    assert utxo_collection.count_documents({}) == 3
-#    assert utxo_collection.count_documents(
-#        {'$or': [
-#            {'transaction_id': 'a', 'output_index': 0},
-#            {'transaction_id': 'b', 'output_index': 0},
-#            {'transaction_id': 'a', 'output_index': 1},
-#        ]}
-#    ) == 3
-#
-#
-#def test_delete_one_unspent_outputs(db_context, utxoset):
-#    from planetmint.backend import query
-#    unspent_outputs, utxo_collection = utxoset
-#    delete_res = query.delete_unspent_outputs(db_context.conn,
-#                                              unspent_outputs[0])
-#    assert delete_res.raw_result['n'] == 1
-#    assert utxo_collection.count_documents(
-#        {'$or': [
-#            {'transaction_id': 'a', 'output_index': 1},
-#            {'transaction_id': 'b', 'output_index': 0},
-#        ]}
-#    ) == 2
-#    assert utxo_collection.count_documents(
-#            {'transaction_id': 'a', 'output_index': 0}) == 0
-#
-#
-#def test_delete_many_unspent_outputs(db_context, utxoset):
-#    from planetmint.backend import query
-#    unspent_outputs, utxo_collection = utxoset
-#    delete_res = query.delete_unspent_outputs(db_context.conn,
-#                                              *unspent_outputs[::2])
-#    assert delete_res.raw_result['n'] == 2
-#    assert utxo_collection.count_documents(
-#        {'$or': [
-#            {'transaction_id': 'a', 'output_index': 0},
-#            {'transaction_id': 'b', 'output_index': 0},
-#        ]}
-#    ) == 0
-#    assert utxo_collection.count_documents(
-#            {'transaction_id': 'a', 'output_index': 1}) == 1
-#
-#
-#def test_store_zero_unspent_output(db_context, utxo_collection):
-#    from planetmint.backend import query
-#    res = query.store_unspent_outputs(db_context.conn)
-#    assert res is None
-#    assert utxo_collection.count_documents({}) == 0
-#
-#
-#def test_store_one_unspent_output(db_context,
-#                                  unspent_output_1, utxo_collection):
-#    from planetmint.backend import query
-#    res = query.store_unspent_outputs(db_context.conn, unspent_output_1)
-#    assert res.acknowledged
-#    assert len(res.inserted_ids) == 1
-#    assert utxo_collection.count_documents(
-#        {'transaction_id': unspent_output_1['transaction_id'],
-#         'output_index': unspent_output_1['output_index']}
-#    ) == 1
-#
-#
-#def test_store_many_unspent_outputs(db_context,
-#                                    unspent_outputs, utxo_collection):
-#    from planetmint.backend import query
-#    res = query.store_unspent_outputs(db_context.conn, *unspent_outputs)
-#    assert res.acknowledged
-#    assert len(res.inserted_ids) == 3
-#    assert utxo_collection.count_documents(
-#        {'transaction_id': unspent_outputs[0]['transaction_id']}
-#    ) == 3
-#
-#
-#def test_get_unspent_outputs(db_context, utxoset):
-#    from planetmint.backend import query
-#    cursor = query.get_unspent_outputs(db_context.conn)
-#    assert cursor.collection.count_documents({}) == 3
-#    retrieved_utxoset = list(cursor)
-#    unspent_outputs, utxo_collection = utxoset
-#    assert retrieved_utxoset == list(
-#        utxo_collection.find(projection={'_id': False}))
-#    assert retrieved_utxoset == unspent_outputs
-#
-#
-#def test_store_pre_commit_state(db_context):
-#    from planetmint.backend import query
-#
-#    state = dict(height=3, transactions=[])
-#
-#    query.store_pre_commit_state(db_context.conn, state)
-#    cursor = db_context.conn.db.pre_commit.find({'commit_id': 'test'},
-#                                                projection={'_id': False})
-#    assert cursor.collection.count_documents({}) == 1
-#
-#
-#def test_get_pre_commit_state(db_context):
-#    from planetmint.backend import query
-#
-#    state = dict(height=3, transactions=[])
-#    db_context.conn.db.pre_commit.insert_one(state)
-#    resp = query.get_pre_commit_state(db_context.conn)
-#    assert resp == state
-#
-#
-#def test_validator_update():
-#    from planetmint.backend import connect, query
-#
-#    conn = connect()
-#
-#    def gen_validator_update(height):
-#        return {'data': 'somedata', 'height': height, 'election_id': f'election_id_at_height_{height}'}
-#
-#    for i in range(1, 100, 10):
-#        value = gen_validator_update(i)
-#        query.store_validator_set(conn, value)
-#
-#    v1 = query.get_validator_set(conn, 8)
-#    assert v1['height'] == 1
-#
-#    v41 = query.get_validator_set(conn, 50)
-#    assert v41['height'] == 41
-#
-#    v91 = query.get_validator_set(conn)
-#    assert v91['height'] == 91
-#
-#
-#@pytest.mark.parametrize('description,stores,expected', [
-#    (
-#        'Query empty database.',
-#        [],
-#        None,
-#    ),
-#    (
-#        'Store one chain with the default value for `is_synced`.',
-#        [
-#            {'height': 0, 'chain_id': 'some-id'},
-#        ],
-#        {'height': 0, 'chain_id': 'some-id', 'is_synced': True},
-#    ),
-#    (
-#        'Store one chain with a custom value for `is_synced`.',
-#        [
-#            {'height': 0, 'chain_id': 'some-id', 'is_synced': False},
-#        ],
-#        {'height': 0, 'chain_id': 'some-id', 'is_synced': False},
-#    ),
-#    (
-#        'Store one chain, then update it.',
-#        [
-#            {'height': 0, 'chain_id': 'some-id', 'is_synced': True},
-#            {'height': 0, 'chain_id': 'new-id', 'is_synced': False},
-#        ],
-#        {'height': 0, 'chain_id': 'new-id', 'is_synced': False},
-#    ),
-#    (
-#        'Store a chain, update it, store another chain.',
-#        [
-#            {'height': 0, 'chain_id': 'some-id', 'is_synced': True},
-#            {'height': 0, 'chain_id': 'some-id', 'is_synced': False},
-#            {'height': 10, 'chain_id': 'another-id', 'is_synced': True},
-#        ],
-#        {'height': 10, 'chain_id': 'another-id', 'is_synced': True},
-#    ),
-#])
-#def test_store_abci_chain(description, stores, expected):
-#    conn = connect()
-#
-#    for store in stores:
-#        query.store_abci_chain(conn, **store)
-#
-#    actual = query.get_latest_abci_chain(conn)
-#    assert expected == actual, description
-#
-#test_get_txids_filtered(None, None)
-#
->>>>>>> 95d60046
