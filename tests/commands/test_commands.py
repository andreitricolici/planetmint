# Copyright © 2020 Interplanetary Database Association e.V.,
# Planetmint and IPDB software contributors.
# SPDX-License-Identifier: (Apache-2.0 AND CC-BY-4.0)
# Code is Apache-2.0 and docs are CC-BY-4.0

import json
import logging

from unittest.mock import Mock, patch
from argparse import Namespace

import pytest

from planetmint.config import Config
from planetmint import ValidatorElection
from planetmint.commands.planetmint import run_election_show
from planetmint.transactions.types.elections.election import Election
from planetmint.lib import Block
from planetmint.migrations.chain_migration_election import ChainMigrationElection

from tests.utils import generate_election, generate_validators


def test_make_sure_we_dont_remove_any_command():
    # thanks to: http://stackoverflow.com/a/18161115/597097
    from planetmint.commands.planetmint import create_parser

    parser = create_parser()

    assert parser.parse_args(['configure', 'tarantool_db']).command
    assert parser.parse_args(['show-config']).command
    assert parser.parse_args(['init']).command
    assert parser.parse_args(['drop']).command
    assert parser.parse_args(['start']).command
    assert parser.parse_args(['election', 'new', 'upsert-validator', 'TEMP_PUB_KEYPAIR', '10', 'TEMP_NODE_ID',
                              '--private-key', 'TEMP_PATH_TO_PRIVATE_KEY']).command
    assert parser.parse_args(['election', 'new', 'chain-migration',
                              '--private-key', 'TEMP_PATH_TO_PRIVATE_KEY']).command
    assert parser.parse_args(['election', 'approve', 'ELECTION_ID', '--private-key',
                              'TEMP_PATH_TO_PRIVATE_KEY']).command
    assert parser.parse_args(['election', 'show', 'ELECTION_ID']).command
    assert parser.parse_args(['tendermint-version']).command


@patch('planetmint.commands.utils.start')
def test_main_entrypoint(mock_start):
    from planetmint.commands.planetmint import main
    main()

    assert mock_start.called


@patch('planetmint.log.setup_logging')
@patch('planetmint.commands.planetmint._run_init')
@patch('planetmint.config_utils.autoconfigure')
def test_bigchain_run_start(mock_setup_logging, mock_run_init,
                            mock_autoconfigure, mock_processes_start):
    from planetmint.commands.planetmint import run_start
    args = Namespace(config=None, yes=True,
                     skip_initialize_database=False)
    run_start(args)
    assert mock_setup_logging.called


# TODO Please beware, that if debugging, the "-s" switch for pytest will
# interfere with capsys.
# See related issue: https://github.com/pytest-dev/pytest/issues/128
@pytest.mark.usefixtures('ignore_local_config_file')
def test_bigchain_show_config(capsys):
    from planetmint.commands.planetmint import run_show_config

    args = Namespace(config=None)
    _, _ = capsys.readouterr()
    run_show_config(args)
    output_config = json.loads(capsys.readouterr()[0])
    sorted_output_config = json.dumps(output_config, indent=4, sort_keys=True)
    print(f"config : {sorted_output_config}")
    # Note: This test passed previously because we were always
    # using the default configuration parameters, but since we
    # are running with docker-compose now and expose parameters like
    # PLANETMINT_SERVER_BIND, PLANETMINT_WSSERVER_HOST, PLANETMINT_WSSERVER_ADVERTISED_HOST
    # the default comparison fails i.e. when config is imported at the beginning the
    # dict returned is different that what is expected after run_show_config
    # and run_show_config updates the planetmint.config
    from planetmint.config import Config
    _config = Config().get()
    sorted_config = json.dumps(_config, indent=4, sort_keys=True)
    print(f"_config : {sorted_config}")
    # del sorted_config['CONFIGURED']
    assert sorted_output_config == sorted_config


def test__run_init(mocker):
    init_db_mock = mocker.patch(
        'planetmint.backend.tarantool.connection.TarantoolDB.init_database')

    from planetmint.backend.connection import Connection

    conn = Connection()
    conn.init_database()

    init_db_mock.assert_called_once_with()


@patch('planetmint.backend.schema.drop_database')
def test_drop_db_when_assumed_yes(mock_db_drop):
    from planetmint.commands.planetmint import run_drop
    args = Namespace(config=None, yes=True)

    run_drop(args)
    assert mock_db_drop.called


@patch('planetmint.backend.schema.drop_database')
def test_drop_db_when_interactive_yes(mock_db_drop, monkeypatch):
    from planetmint.commands.planetmint import run_drop
    args = Namespace(config=None, yes=False)
    monkeypatch.setattr(
        'planetmint.commands.planetmint.input_on_stderr', lambda x: 'y')

    run_drop(args)
    assert mock_db_drop.called


@patch('planetmint.backend.schema.drop_database')
def test_drop_db_when_db_does_not_exist(mock_db_drop, capsys):
<<<<<<< HEAD
    from planetmint.config import Config
    from planetmint.common.exceptions import DatabaseDoesNotExist
    from planetmint.commands.planetmint import run_drop
=======
    from planetmint import config
    from planetmint.commands.planetmint import run_drop
    from planetmint.transactions.common.exceptions import DatabaseDoesNotExist
>>>>>>> 408c42a3
    args = Namespace(config=None, yes=True)
    mock_db_drop.side_effect = DatabaseDoesNotExist

    run_drop(args)
    output_message = capsys.readouterr()[1]
    assert output_message == "Drop was executed, but spaces doesn't exist.\n"
    # assert output_message == "Cannot drop '{name}'. The database does not exist.\n".format(
    #      name=Config().get()['database']['name'])


@patch('planetmint.backend.schema.drop_database')
def test_drop_db_does_not_drop_when_interactive_no(mock_db_drop, monkeypatch):
    from planetmint.commands.planetmint import run_drop
    args = Namespace(config=None, yes=False)
    monkeypatch.setattr(
        'planetmint.commands.planetmint.input_on_stderr', lambda x: 'n')

    run_drop(args)
    assert not mock_db_drop.called


# TODO Beware if you are putting breakpoints in there, and using the '-s'
# switch with pytest. It will just hang. Seems related to the monkeypatching of
# input_on_stderr.
def test_run_configure_when_config_does_not_exist(monkeypatch,
                                                  mock_write_config,
                                                  mock_generate_key_pair,
                                                  mock_planetmint_backup_config):
    from planetmint.commands.planetmint import run_configure
    monkeypatch.setattr('os.path.exists', lambda path: False)
    monkeypatch.setattr('builtins.input', lambda: '\n')
    args = Namespace(config=None, backend='localmongodb', yes=True)
    return_value = run_configure(args)
    assert return_value is None


def test_run_configure_when_config_does_exist(monkeypatch,
                                              mock_write_config,
                                              mock_generate_key_pair,
                                              mock_planetmint_backup_config):
    value = {}

    def mock_write_config(newconfig):
        value['return'] = newconfig

    from planetmint.commands.planetmint import run_configure
    monkeypatch.setattr('os.path.exists', lambda path: True)
    monkeypatch.setattr('builtins.input', lambda: '\n')
    monkeypatch.setattr(
        'planetmint.config_utils.write_config', mock_write_config)

    args = Namespace(config=None, yes=None)
    run_configure(args)
    assert value == {}


@pytest.mark.skip
@pytest.mark.parametrize('backend', (
        'localmongodb',
))
def test_run_configure_with_backend(backend, monkeypatch, mock_write_config):
    import planetmint
    from planetmint.commands.planetmint import run_configure

    value = {}

    def mock_write_config(new_config, filename=None):
        value['return'] = new_config

    monkeypatch.setattr('os.path.exists', lambda path: False)
    monkeypatch.setattr('builtins.input', lambda: '\n')
    monkeypatch.setattr('planetmint.config_utils.write_config',
                        mock_write_config)

    args = Namespace(config=None, backend=backend, yes=True)
    expected_config = Config().get()
    run_configure(args)

    # update the expected config with the correct backend and keypair
    backend_conf = getattr(planetmint, '_database_' + backend)
    expected_config.update({'database': backend_conf,
                            'keypair': value['return']['keypair']})

    assert value['return'] == expected_config


@patch('planetmint.commands.utils.start')
def test_calling_main(start_mock, monkeypatch):
    from planetmint.commands.planetmint import main

    argparser_mock = Mock()
    parser = Mock()
    subparsers = Mock()
    subsubparsers = Mock()
    subparsers.add_parser.return_value = subsubparsers
    parser.add_subparsers.return_value = subparsers
    argparser_mock.return_value = parser
    monkeypatch.setattr('argparse.ArgumentParser', argparser_mock)
    main()

    assert argparser_mock.called is True
    parser.add_subparsers.assert_called_with(title='Commands',
                                             dest='command')
    subparsers.add_parser.assert_any_call('configure',
                                          help='Prepare the config file.')
    subparsers.add_parser.assert_any_call('show-config',
                                          help='Show the current '
                                               'configuration')
    subparsers.add_parser.assert_any_call('init', help='Init the database')
    subparsers.add_parser.assert_any_call('drop', help='Drop the database')

    subparsers.add_parser.assert_any_call('start', help='Start Planetmint')
    subparsers.add_parser.assert_any_call('tendermint-version',
                                          help='Show the Tendermint supported '
                                               'versions')

    assert start_mock.called is True


@patch('planetmint.commands.planetmint.run_recover')
@patch('planetmint.start.start')
def test_recover_db_on_start(mock_run_recover,
                             mock_start,
                             mocked_setup_logging):
    from planetmint.commands.planetmint import run_start
    args = Namespace(config=None, yes=True,
                     skip_initialize_database=False)
    run_start(args)

    assert mock_run_recover.called
    assert mock_start.called


@pytest.mark.bdb
def test_run_recover(b, alice, bob):
    from planetmint.commands.planetmint import run_recover
    from planetmint.transactions.types.assets.create import Create
    from planetmint.lib import Block
    from planetmint.backend import query

    tx1 = Create.generate([alice.public_key],
                             [([alice.public_key], 1)],
                             asset={'cycle': 'hero'},
                             metadata={'name': 'hohenheim'}) \
<<<<<<< HEAD
        .sign([alice.private_key])
    tx2 = Transaction.create([bob.public_key],
=======
                     .sign([alice.private_key])
    tx2 = Create.generate([bob.public_key],
>>>>>>> 408c42a3
                             [([bob.public_key], 1)],
                             asset={'cycle': 'hero'},
                             metadata={'name': 'hohenheim'}) \
        .sign([bob.private_key])
    print(tx1.id)
    print(tx2.id)
    # store the transactions
    b.store_bulk_transactions([tx1, tx2])

    # create a random block
    block8 = Block(app_hash='random_app_hash1', height=8,
                   transactions=['txid_doesnt_matter'])._asdict()
    b.store_block(block8)

    # create the next block
    block9 = Block(app_hash='random_app_hash1', height=9,
                   transactions=[tx1.id])._asdict()
    b.store_block(block9)

    # create a pre_commit state which is ahead of the commit state
    pre_commit_state = dict(height=10, transactions=[tx2.id])
    b.store_pre_commit_state(pre_commit_state)

    run_recover(b)

    assert not query.get_transaction(b.connection, tx2.id)


# Helper
class MockResponse():

    def __init__(self, height):
        self.height = height

    def json(self):
        return {'result': {'latest_block_height': self.height}}


@pytest.mark.abci
def test_election_new_upsert_validator_with_tendermint(b, priv_validator_path, user_sk, validators):
    from planetmint.commands.planetmint import run_election_new_upsert_validator

    new_args = Namespace(action='new',
                         election_type='upsert-validator',
                         public_key='HHG0IQRybpT6nJMIWWFWhMczCLHt6xcm7eP52GnGuPY=',
                         power=1,
                         node_id='unique_node_id_for_test_upsert_validator_new_with_tendermint',
                         sk=priv_validator_path,
                         config={})

    election_id = run_election_new_upsert_validator(new_args, b)

    assert b.get_transaction(election_id)


@pytest.mark.bdb
def test_election_new_upsert_validator_without_tendermint(caplog, b, priv_validator_path, user_sk):
    from planetmint.commands.planetmint import run_election_new_upsert_validator

    def mock_write(tx, mode):
        b.store_bulk_transactions([tx])
        return (202, '')

    b.get_validators = mock_get_validators
    b.write_transaction = mock_write

    args = Namespace(action='new',
                     election_type='upsert-validator',
                     public_key='CJxdItf4lz2PwEf4SmYNAu/c/VpmX39JEgC5YpH7fxg=',
                     power=1,
                     node_id='fb7140f03a4ffad899fabbbf655b97e0321add66',
                     sk=priv_validator_path,
                     config={})

    with caplog.at_level(logging.INFO):
        election_id = run_election_new_upsert_validator(args, b)
        assert caplog.records[0].msg == '[SUCCESS] Submitted proposal with id: ' + election_id
        assert b.get_transaction(election_id)


@pytest.mark.abci
def test_election_new_chain_migration_with_tendermint(b, priv_validator_path, user_sk, validators):
    from planetmint.commands.planetmint import run_election_new_chain_migration

    new_args = Namespace(action='new',
                         election_type='migration',
                         sk=priv_validator_path,
                         config={})

    election_id = run_election_new_chain_migration(new_args, b)

    assert b.get_transaction(election_id)


@pytest.mark.bdb
def test_election_new_chain_migration_without_tendermint(caplog, b, priv_validator_path, user_sk):
    from planetmint.commands.planetmint import run_election_new_chain_migration

    def mock_write(tx, mode):
        b.store_bulk_transactions([tx])
        return (202, '')

    b.get_validators = mock_get_validators
    b.write_transaction = mock_write

    args = Namespace(action='new',
                     election_type='migration',
                     sk=priv_validator_path,
                     config={})

    with caplog.at_level(logging.INFO):
        election_id = run_election_new_chain_migration(args, b)
        assert caplog.records[0].msg == '[SUCCESS] Submitted proposal with id: ' + election_id
        assert b.get_transaction(election_id)


@pytest.mark.bdb
def test_election_new_upsert_validator_invalid_election(caplog, b, priv_validator_path, user_sk):
    from planetmint.commands.planetmint import run_election_new_upsert_validator

    args = Namespace(action='new',
                     election_type='upsert-validator',
                     public_key='CJxdItf4lz2PwEf4SmYNAu/c/VpmX39JEgC5YpH7fxg=',
                     power=10,
                     node_id='fb7140f03a4ffad899fabbbf655b97e0321add66',
                     sk='/tmp/invalid/path/key.json',
                     config={})

    with caplog.at_level(logging.ERROR):
        assert not run_election_new_upsert_validator(args, b)
        assert caplog.records[0].msg.__class__ == FileNotFoundError


@pytest.mark.bdb
def test_election_new_upsert_validator_invalid_power(caplog, b, priv_validator_path, user_sk):
    from planetmint.commands.planetmint import run_election_new_upsert_validator
    from planetmint.transactions.common.exceptions import InvalidPowerChange

    def mock_write(tx, mode):
        b.store_bulk_transactions([tx])
        return (400, '')

    b.write_transaction = mock_write
    b.get_validators = mock_get_validators
    args = Namespace(action='new',
                     election_type='upsert-validator',
                     public_key='CJxdItf4lz2PwEf4SmYNAu/c/VpmX39JEgC5YpH7fxg=',
                     power=10,
                     node_id='fb7140f03a4ffad899fabbbf655b97e0321add66',
                     sk=priv_validator_path,
                     config={})

    with caplog.at_level(logging.ERROR):
        assert not run_election_new_upsert_validator(args, b)
        assert caplog.records[0].msg.__class__ == InvalidPowerChange


@pytest.mark.abci
def test_election_approve_with_tendermint(b, priv_validator_path, user_sk, validators):
    from planetmint.commands.planetmint import (run_election_new_upsert_validator,
                                                run_election_approve)

    public_key = 'CJxdItf4lz2PwEf4SmYNAu/c/VpmX39JEgC5YpH7fxg='
    new_args = Namespace(action='new',
                         election_type='upsert-validator',
                         public_key=public_key,
                         power=1,
                         node_id='fb7140f03a4ffad899fabbbf655b97e0321add66',
                         sk=priv_validator_path,
                         config={})

    election_id = run_election_new_upsert_validator(new_args, b)
    assert election_id

    args = Namespace(action='approve',
                     election_id=election_id,
                     sk=priv_validator_path,
                     config={})
    approve = run_election_approve(args, b)

    assert b.get_transaction(approve)


@pytest.mark.bdb
def test_election_approve_without_tendermint(caplog, b, priv_validator_path, new_validator, node_key):
    from planetmint.commands.planetmint import run_election_approve
    from argparse import Namespace

    b, election_id = call_election(b, new_validator, node_key)

    # call run_election_approve with args that point to the election
    args = Namespace(action='approve',
                     election_id=election_id,
                     sk=priv_validator_path,
                     config={})

    # assert returned id is in the db
    with caplog.at_level(logging.INFO):
        approval_id = run_election_approve(args, b)
        assert caplog.records[0].msg == '[SUCCESS] Your vote has been submitted'
        assert b.get_transaction(approval_id)


@pytest.mark.bdb
def test_election_approve_failure(caplog, b, priv_validator_path, new_validator, node_key):
    from planetmint.commands.planetmint import run_election_approve
    from argparse import Namespace

    b, election_id = call_election(b, new_validator, node_key)

    def mock_write(tx, mode):
        b.store_bulk_transactions([tx])
        return (400, '')

    b.write_transaction = mock_write

    # call run_upsert_validator_approve with args that point to the election
    args = Namespace(action='approve',
                     election_id=election_id,
                     sk=priv_validator_path,
                     config={})

    with caplog.at_level(logging.ERROR):
        assert not run_election_approve(args, b)
        assert caplog.records[0].msg == 'Failed to commit vote'


@pytest.mark.bdb
def test_election_approve_called_with_bad_key(caplog, b, bad_validator_path, new_validator, node_key):
    from planetmint.commands.planetmint import run_election_approve
    from argparse import Namespace

    b, election_id = call_election(b, new_validator, node_key)

    # call run_upsert_validator_approve with args that point to the election, but a bad signing key
    args = Namespace(action='approve',
                     election_id=election_id,
                     sk=bad_validator_path,
                     config={})

    with caplog.at_level(logging.ERROR):
        assert not run_election_approve(args, b)
        assert caplog.records[0].msg == 'The key you provided does not match any of ' \
                                        'the eligible voters in this election.'


@pytest.mark.bdb
def test_chain_migration_election_show_shows_inconclusive(b):
    validators = generate_validators([1] * 4)
    b.store_validator_set(1, [v['storage'] for v in validators])

    public_key = validators[0]['public_key']
    private_key = validators[0]['private_key']
    voter_keys = [v['private_key'] for v in validators]

    election, votes = generate_election(b,
                                        ChainMigrationElection,
                                        public_key, private_key,
                                        {},
                                        voter_keys)

    assert not run_election_show(Namespace(election_id=election.id), b)

    Election.process_block(b, 1, [election])
    b.store_bulk_transactions([election])

    assert run_election_show(Namespace(election_id=election.id), b) == \
           'status=ongoing'

    b.store_block(Block(height=1, transactions=[], app_hash='')._asdict())
    b.store_validator_set(2, [v['storage'] for v in validators])

    assert run_election_show(Namespace(election_id=election.id), b) == \
           'status=ongoing'

    b.store_block(Block(height=2, transactions=[], app_hash='')._asdict())
    # TODO insert yet another block here when upgrading to Tendermint 0.22.4.

    assert run_election_show(Namespace(election_id=election.id), b) == \
           'status=inconclusive'


@pytest.mark.bdb
def test_chain_migration_election_show_shows_concluded(b):
    validators = generate_validators([1] * 4)
    b.store_validator_set(1, [v['storage'] for v in validators])

    public_key = validators[0]['public_key']
    private_key = validators[0]['private_key']
    voter_keys = [v['private_key'] for v in validators]

    election, votes = generate_election(b,
                                        ChainMigrationElection,
                                        public_key, private_key,
                                        {},
                                        voter_keys)

    assert not run_election_show(Namespace(election_id=election.id), b)

    b.store_bulk_transactions([election])
    Election.process_block(b, 1, [election])

    assert run_election_show(Namespace(election_id=election.id), b) == \
           'status=ongoing'

    b.store_abci_chain(1, 'chain-X')
    b.store_block(Block(height=1,
                        transactions=[v.id for v in votes],
                        app_hash='last_app_hash')._asdict())
    Election.process_block(b, 2, votes)

    assert run_election_show(Namespace(election_id=election.id), b) == \
           f'''status=concluded
chain_id=chain-X-migrated-at-height-1
app_hash=last_app_hash
validators=[{''.join([f"""
    {{
        "pub_key": {{
            "type": "tendermint/PubKeyEd25519",
            "value": "{v['public_key']}"
        }},
        "power": {v['storage']['voting_power']}
    }}{',' if i + 1 != len(validators) else ''}""" for i, v in enumerate(validators)])}
]'''


def test_bigchain_tendermint_version(capsys):
    from planetmint.commands.planetmint import run_tendermint_version

    args = Namespace(config=None)
    _, _ = capsys.readouterr()
    run_tendermint_version(args)
    output_config = json.loads(capsys.readouterr()[0])
    from planetmint.version import __tm_supported_versions__
    assert len(output_config["tendermint"]) == len(__tm_supported_versions__)
    assert sorted(output_config["tendermint"]) == sorted(__tm_supported_versions__)


def mock_get_validators(height):
    return [
        {'public_key': {'value': "zL/DasvKulXZzhSNFwx4cLRXKkSM9GPK7Y0nZ4FEylM=",
                        'type': 'ed25519-base64'},
         'voting_power': 10}
    ]


def call_election(b, new_validator, node_key):
    def mock_write(tx, mode):
        b.store_bulk_transactions([tx])
        return (202, '')

    # patch the validator set. We now have one validator with power 10
    b.get_validators = mock_get_validators
    b.write_transaction = mock_write

    # our voters is a list of length 1, populated from our mocked validator
    voters = ValidatorElection.recipients(b)
    # and our voter is the public key from the voter list
    voter = node_key.public_key
    valid_election = ValidatorElection.generate([voter],
                                                voters,
                                                new_validator, None).sign([node_key.private_key])

    # patch in an election with a vote issued to the user
    election_id = valid_election.id
    b.store_bulk_transactions([valid_election])

    return b, election_id<|MERGE_RESOLUTION|>--- conflicted
+++ resolved
@@ -124,15 +124,9 @@
 
 @patch('planetmint.backend.schema.drop_database')
 def test_drop_db_when_db_does_not_exist(mock_db_drop, capsys):
-<<<<<<< HEAD
-    from planetmint.config import Config
-    from planetmint.common.exceptions import DatabaseDoesNotExist
+    from planetmint.transactions.common.exceptions import DatabaseDoesNotExist
     from planetmint.commands.planetmint import run_drop
-=======
-    from planetmint import config
-    from planetmint.commands.planetmint import run_drop
-    from planetmint.transactions.common.exceptions import DatabaseDoesNotExist
->>>>>>> 408c42a3
+    
     args = Namespace(config=None, yes=True)
     mock_db_drop.side_effect = DatabaseDoesNotExist
 
@@ -277,13 +271,8 @@
                              [([alice.public_key], 1)],
                              asset={'cycle': 'hero'},
                              metadata={'name': 'hohenheim'}) \
-<<<<<<< HEAD
-        .sign([alice.private_key])
-    tx2 = Transaction.create([bob.public_key],
-=======
                      .sign([alice.private_key])
     tx2 = Create.generate([bob.public_key],
->>>>>>> 408c42a3
                              [([bob.public_key], 1)],
                              asset={'cycle': 'hero'},
                              metadata={'name': 'hohenheim'}) \
