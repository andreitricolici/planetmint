--- conflicted
+++ resolved
@@ -93,13 +93,9 @@
     'pyyaml==5.4.1',
     'requests==2.25.1',
     'setproctitle==1.2.2',
-<<<<<<< HEAD
-    'werkzeug==2.0.3'
-=======
     'werkzeug==2.0.3',
     'nest-asyncio==1.5.5'
 
->>>>>>> fa2c8a5c
 ]
 
 if sys.version_info < (3, 9):
