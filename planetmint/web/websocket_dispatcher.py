# Copyright © 2020 Interplanetary Database Association e.V.,
# Planetmint and IPDB software contributors.
# SPDX-License-Identifier: (Apache-2.0 AND CC-BY-4.0)
# Code is Apache-2.0 and docs are CC-BY-4.0


import json
from planetmint.events import EventTypes
from planetmint.events import POISON_PILL

class Dispatcher:
    """Dispatch events to websockets.

    This class implements a simple publish/subscribe pattern.
    """

    def __init__(self, event_source, type='tx'):
        """Create a new instance.

        Args:
            event_source: a source of events. Elements in the queue
            should be strings.
        """

        self.event_source = event_source
        self.subscribers = {}
        self.type = type

    def subscribe(self, uuid, websocket):
        """Add a websocket to the list of subscribers.

        Args:
            uuid (str): a unique identifier for the websocket.
            websocket: the websocket to publish information.
        """

        self.subscribers[uuid] = websocket

    def unsubscribe(self, uuid):
        """Remove a websocket from the list of subscribers.

        Args:
            uuid (str): a unique identifier for the websocket.
        """

        del self.subscribers[uuid]

    @staticmethod
    def simplified_block(block):
        print(f"BLOCK : {block}")
        txids = []
        for tx in block['transactions']:
            txids.append(tx.id)
<<<<<<< HEAD
        return {'height':  block['height'], 'hash': block['app_hash'], 'transaction_ids': txids }
=======
        return {'height': block['height'], 'transaction_ids': txids}
>>>>>>> c81569bb

    @staticmethod
    def eventify_block(block):
        for tx in block['transactions']:
            if tx.asset:
                asset_id = tx.asset.get('id', tx.id)
            else:
                asset_id = tx.id
            yield {'height': block['height'],
                   'asset_id': asset_id,
                   'transaction_id': tx.id}

    async def publish(self):
        """Publish new events to the subscribers."""

        while True:
            event = await self.event_source.get()
            str_buffer = []

            if event == POISON_PILL:
                return

            if isinstance(event, str):
                str_buffer.append(event)
            elif event.type == EventTypes.BLOCK_VALID:
                if self.type == 'tx':
                    str_buffer = map(json.dumps, self.eventify_block(event.data))
                elif self.type == 'blk':
                    str_buffer = [json.dumps(self.simplified_block(event.data))]
                else:
                    return

            for str_item in str_buffer:
                for _, websocket in self.subscribers.items():
                    await websocket.send_str(str_item)<|MERGE_RESOLUTION|>--- conflicted
+++ resolved
@@ -51,11 +51,7 @@
         txids = []
         for tx in block['transactions']:
             txids.append(tx.id)
-<<<<<<< HEAD
-        return {'height':  block['height'], 'hash': block['app_hash'], 'transaction_ids': txids }
-=======
-        return {'height': block['height'], 'transaction_ids': txids}
->>>>>>> c81569bb
+        return {'height': block['height'], 'hash': block['app_hash'], 'transaction_ids': txids}
 
     @staticmethod
     def eventify_block(block):
