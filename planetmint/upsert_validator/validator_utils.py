--- conflicted
+++ resolved
@@ -2,28 +2,6 @@
 import binascii
 import codecs
 
-<<<<<<< HEAD
-
-from planetmint.config import Config
-from abci import types_v0_22_8, types_v0_31_5, TmVersion
-from planetmint.common.exceptions import InvalidPublicKey, BigchainDBError
-
-
-def encode_validator(v):
-    ed25519_public_key = v['public_key']['value']
-    # NOTE: tendermint expects public to be encoded in go-amino format
-    try:
-        version = TmVersion(Config().get()["tendermint"]["version"])
-    except ValueError:
-        raise BigchainDBError('Invalid tendermint version, '
-                              'check Planetmint configuration file')
-
-    validator_update_t, pubkey_t = {
-        TmVersion.v0_22_8: (types_v0_22_8.Validator, types_v0_22_8.PubKey),
-        TmVersion.v0_31_5: (types_v0_31_5.ValidatorUpdate, types_v0_31_5.PubKey)
-    }[version]
-    pub_key = pubkey_t(type='ed25519', data=bytes.fromhex(ed25519_public_key))
-=======
 from tendermint.abci import types_pb2
 from tendermint.crypto import keys_pb2
 from planetmint.transactions.common.exceptions import InvalidPublicKey
@@ -31,7 +9,6 @@
 def encode_validator(v):
     ed25519_public_key = v['public_key']['value']
     pub_key = keys_pb2.PublicKey(ed25519=bytes.fromhex(ed25519_public_key))
->>>>>>> 408c42a3
 
     return types_pb2.ValidatorUpdate(pub_key=pub_key, power=v['power'])
 
