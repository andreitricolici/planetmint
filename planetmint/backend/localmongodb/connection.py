--- conflicted
+++ resolved
@@ -11,12 +11,7 @@
 from planetmint.backend.exceptions import (DuplicateKeyError,
                                            OperationError,
                                            ConnectionError)
-<<<<<<< HEAD
-from planetmint.common.exceptions import ConfigurationError
-=======
-from planetmint.backend.utils import get_planetmint_config_value
 from planetmint.transactions.common.exceptions import ConfigurationError
->>>>>>> 408c42a3
 from planetmint.utils import Lazy
 
 logger = logging.getLogger(__name__)
