# Copyright © 2020 Interplanetary Database Association e.V.,
# Planetmint and IPDB software contributors.
# SPDX-License-Identifier: (Apache-2.0 AND CC-BY-4.0)
# Code is Apache-2.0 and docs are CC-BY-4.0

import logging
import tarantool

from planetmint.config import Config
from planetmint.transactions.common.exceptions import ConfigurationError
from planetmint.utils import Lazy
from planetmint.backend.connection import Connection

logger = logging.getLogger(__name__)


class TarantoolDBConnection(Connection):
    def __init__(self, host: str = "localhost", port: int = 3303, user: str = None, password: str = None,  **kwargs):
        try:
            super().__init__(**kwargs)
            self.host = host
            self.port = port
            # TODO add user support later on
            print(f"host : {host}")
            print(f"port : {port}")
<<<<<<< HEAD
=======
            # TODO : raise configuraiton error if the connection cannot be established
            self.db_connect = tarantool.connect(host=self.host, port=self.port)
>>>>>>> 3d44b50a
            self.init_path = Config().get()["database"]["init_config"]["absolute_path"]
            self.drop_path = Config().get()["database"]["drop_config"]["absolute_path"]
            self.SPACE_NAMES = ["abci_chains", "assets", "blocks", "blocks_tx",
                                "elections", "meta_data", "pre_commits", "validators",
                                "transactions", "inputs", "outputs", "keys"]
        except tarantool.error.NetworkError as network_err:
            logger.info('Host cant be reached')
            raise network_err
        except:
            logger.info('Exception in _connect(): {}')
            raise ConfigurationError

    def _file_content_to_bytes(self, path):
        with open(path, "r") as f:
            execute = f.readlines()
            f.close()
        return "".join(execute).encode()

<<<<<<< HEAD
    def _connect(self):
        return tarantool.connect(host=self.host, port=self.port)

    def space(self, space_name: str):
        return self.conn.space(space_name)
=======
    def query(self):
        return Lazy()

    def _reconnect(self):
        self.db_connect = tarantool.connect(host=self.host, port=self.port)

    def get_space(self, space_name: str):
        return self.db_connect.space(space_name)
>>>>>>> 3d44b50a

    def space(self, space_name: str):
        return self.query().space(space_name)

    def run(self, query, only_data=True):
        try:
            return query.run(self.db_connect).data if only_data else query.run(self.db_connect)
        except tarantool.error.SchemaError:
            return None
        except tarantool.error.OperationalError as op_error:
            raise op_error
        except tarantool.error.NetworkError as net_error:
            raise net_error

    def get_connection(self):
        return self.conn

    def drop_database(self):
        db_config = Config().get()["database"]
        cmd_resp = self.run_command(command=self.drop_path, config=db_config)

    def init_database(self):
        db_config = Config().get()["database"]
        cmd_resp = self.run_command(command=self.init_path, config=db_config)

    def run_command(self, command: str, config: dict):
        from subprocess import run
        print(f" commands: {command}")
        host_port = "%s:%s" % (self.host, self.port)
        execute_cmd = self._file_content_to_bytes(path=command)
        output = run(["tarantoolctl", "connect", host_port],
                     input=execute_cmd,
                     capture_output=True).stderr
        output = output.decode()
        return output<|MERGE_RESOLUTION|>--- conflicted
+++ resolved
@@ -23,11 +23,6 @@
             # TODO add user support later on
             print(f"host : {host}")
             print(f"port : {port}")
-<<<<<<< HEAD
-=======
-            # TODO : raise configuraiton error if the connection cannot be established
-            self.db_connect = tarantool.connect(host=self.host, port=self.port)
->>>>>>> 3d44b50a
             self.init_path = Config().get()["database"]["init_config"]["absolute_path"]
             self.drop_path = Config().get()["database"]["drop_config"]["absolute_path"]
             self.SPACE_NAMES = ["abci_chains", "assets", "blocks", "blocks_tx",
@@ -46,29 +41,21 @@
             f.close()
         return "".join(execute).encode()
 
-<<<<<<< HEAD
-    def _connect(self):
-        return tarantool.connect(host=self.host, port=self.port)
-
-    def space(self, space_name: str):
-        return self.conn.space(space_name)
-=======
     def query(self):
         return Lazy()
 
     def _reconnect(self):
-        self.db_connect = tarantool.connect(host=self.host, port=self.port)
+        self.conn = tarantool.connect(host=self.host, port=self.port)
 
     def get_space(self, space_name: str):
-        return self.db_connect.space(space_name)
->>>>>>> 3d44b50a
+        return self.conn.space(space_name)
 
     def space(self, space_name: str):
         return self.query().space(space_name)
 
     def run(self, query, only_data=True):
         try:
-            return query.run(self.db_connect).data if only_data else query.run(self.db_connect)
+            return query.run(self.conn).data if only_data else query.run(self.conn)
         except tarantool.error.SchemaError:
             return None
         except tarantool.error.OperationalError as op_error:
