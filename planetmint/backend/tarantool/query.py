--- conflicted
+++ resolved
@@ -9,12 +9,7 @@
 from operator import itemgetter
 import json
 
-<<<<<<< HEAD
 from tarantool.error import DatabaseError
-=======
-import tarantool.error
-import json
->>>>>>> e06f8a48
 
 from planetmint.backend import query
 from planetmint.backend.utils import module_dispatch_registrar
@@ -143,7 +138,6 @@
             obj[0] = json.dumps(obj[0])
             return tuple(obj)
         else:
-<<<<<<< HEAD
             return (json.dumps(obj), obj["id"], obj["id"])
     try:
         return connection.run(
@@ -152,14 +146,7 @@
         )
     except DatabaseError:
         pass
-=======
-            (json.dumps(obj), obj["id"], obj["id"])
-
-    return connection.run(
-        connection.space("assets").insert(convert(asset)),
-        only_data=False
-    )
->>>>>>> e06f8a48
+
 
 
 @register_query(TarantoolDBConnection)
@@ -276,7 +263,6 @@
 @register_query(TarantoolDBConnection)
 def text_search(conn, search, table='assets', limit=0):
     pattern = ".{}.".format(search)
-<<<<<<< HEAD
     field_no = 1 if table == 'assets' else 2  # 2 for meta_data
     res = conn.run(
         conn.space(table).call('indexed_pattern_search', (table, field_no, pattern))
@@ -299,12 +285,7 @@
                 })
 
     return to_return if limit == 0 else to_return[:limit]
-=======
-    res = conn.run(
-        conn.space(table).call('indexed_pattern_search', (table, 1, pattern))
-    )
-    return res[0] if limit == 0 else res[0][:limit]
->>>>>>> e06f8a48
+
 
 def _remove_text_score(asset):
     asset.pop('score', None)
