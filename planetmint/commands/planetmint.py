# Copyright © 2020 Interplanetary Database Association e.V.,
# Planetmint and IPDB software contributors.
# SPDX-License-Identifier: (Apache-2.0 AND CC-BY-4.0)
# Code is Apache-2.0 and docs are CC-BY-4.0

"""Implementation of the `planetmint` command,
the command-line interface (CLI) for Planetmint Server.
"""

import os
import logging
import argparse
import copy
import json
import sys
from planetmint.backend.tarantool.connection import TarantoolDB

from planetmint.core import rollback
from planetmint.migrations.chain_migration_election import ChainMigrationElection
from planetmint.utils import load_node_key
from planetmint.common.transaction_mode_types import BROADCAST_TX_COMMIT
from planetmint.common.exceptions import (DatabaseDoesNotExist,
                                          ValidationError)
from planetmint.elections.vote import Vote
import planetmint
from planetmint import (backend, ValidatorElection,
                        Planetmint)
from planetmint.backend import schema
from planetmint.backend import tarantool
from planetmint.commands import utils
from planetmint.commands.utils import (configure_planetmint,
                                       input_on_stderr)
from planetmint.log import setup_logging
from planetmint.tendermint_utils import public_key_from_base64
from planetmint.commands.election_types import elections
from planetmint.version import __tm_supported_versions__
from planetmint.config import Config

logging.basicConfig(level=logging.INFO)
logger = logging.getLogger(__name__)


# Note about printing:
#   We try to print to stdout for results of a command that may be useful to
#   someone (or another program). Strictly informational text, or errors,
#   should be printed to stderr.


@configure_planetmint
def run_show_config(args):
    """Show the current configuration"""
    # TODO Proposal: remove the "hidden" configuration. Only show config. If
    # the system needs to be configured, then display information on how to
    # configure the system.
    _config = Config().get()
    del _config['CONFIGURED']
    print(json.dumps(_config, indent=4, sort_keys=True))


@configure_planetmint
def run_configure(args):
    """Run a script to configure the current node."""
    config_path = args.config or planetmint.config_utils.CONFIG_DEFAULT_PATH

    config_file_exists = False
    # if the config path is `-` then it's stdout
    if config_path != '-':
        config_file_exists = os.path.exists(config_path)

    if config_file_exists and not args.yes:
        want = input_on_stderr('Config file `{}` exists, do you want to '
                               'override it? (cannot be undone) [y/N]: '.format(config_path))
        if want != 'y':
            return

    Config().init_config(args.backend)
    conf = Config().get()
    # select the correct config defaults based on the backend
    print('Generating default configuration for backend {}'
          .format(args.backend), file=sys.stderr)

    database_keys = Config().get_db_key_map(args.backend)
    if not args.yes:
        for key in ('bind',):
            val = conf['server'][key]
            conf['server'][key] = input_on_stderr('API Server {}? (default `{}`): '.format(key, val), val)

        for key in ('scheme', 'host', 'port'):
            val = conf['wsserver'][key]
            conf['wsserver'][key] = input_on_stderr('WebSocket Server {}? (default `{}`): '.format(key, val), val)

        for key in database_keys:
            val = conf['database'][key]
            conf['database'][key] = input_on_stderr('Database {}? (default `{}`): '.format(key, val), val)

        for key in ('host', 'port'):
            val = conf['tendermint'][key]
            conf['tendermint'][key] = input_on_stderr('Tendermint {}? (default `{}`)'.format(key, val), val)

    if config_path != '-':
        planetmint.config_utils.write_config(conf, config_path)
    else:
        print(json.dumps(conf, indent=4, sort_keys=True))

    Config().set(conf)
    print('Configuration written to {}'.format(config_path), file=sys.stderr)
    print('Ready to go!', file=sys.stderr)


@configure_planetmint
def run_election(args):
    """Initiate and manage elections"""

    b = Planetmint()

    # Call the function specified by args.action, as defined above
    globals()[f'run_election_{args.action}'](args, b)


def run_election_new(args, planet):
    election_type = args.election_type.replace('-', '_')
    globals()[f'run_election_new_{election_type}'](args, planet)


def create_new_election(sk, planet, election_class, data):
    try:
        key = load_node_key(sk)
        voters = election_class.recipients(planet)
        election = election_class.generate([key.public_key],
                                           voters,
                                           data, None).sign([key.private_key])
        election.validate(planet)
    except ValidationError as e:
        logger.error(e)
        return False
    except FileNotFoundError as fd_404:
        logger.error(fd_404)
        return False

    resp = planet.write_transaction(election, BROADCAST_TX_COMMIT)
    if resp == (202, ''):
        logger.info('[SUCCESS] Submitted proposal with id: {}'.format(election.id))
        return election.id
    else:
        logger.error('Failed to commit election proposal')
        return False


def run_election_new_upsert_validator(args, planet):
    """Initiates an election to add/update/remove a validator to an existing Planetmint network

    :param args: dict
        args = {
        'public_key': the public key of the proposed peer, (str)
        'power': the proposed validator power for the new peer, (str)
        'node_id': the node_id of the new peer (str)
        'sk': the path to the private key of the node calling the election (str)
        }
    :param planet: an instance of Planetmint
    :return: election_id or `False` in case of failure
    """

    new_validator = {
        'public_key': {'value': public_key_from_base64(args.public_key),
                       'type': 'ed25519-base16'},
        'power': args.power,
        'node_id': args.node_id
    }

    return create_new_election(args.sk, planet, ValidatorElection, new_validator)


def run_election_new_chain_migration(args, planet):
    """Initiates an election to halt block production

    :param args: dict
        args = {
        'sk': the path to the private key of the node calling the election (str)
        }
    :param planet: an instance of Planetmint
    :return: election_id or `False` in case of failure
    """

    return create_new_election(args.sk, planet, ChainMigrationElection, {})


def run_election_approve(args, planet):
    """Approve an election

    :param args: dict
        args = {
        'election_id': the election_id of the election (str)
        'sk': the path to the private key of the signer (str)
        }
    :param planet: an instance of Planetmint
    :return: success log message or `False` in case of error
    """

    key = load_node_key(args.sk)
    tx = planet.get_transaction(args.election_id)
    voting_powers = [v.amount for v in tx.outputs if key.public_key in v.public_keys]
    if len(voting_powers) > 0:
        voting_power = voting_powers[0]
    else:
        logger.error('The key you provided does not match any of the eligible voters in this election.')
        return False

    inputs = [i for i in tx.to_inputs() if key.public_key in i.owners_before]
    election_pub_key = ValidatorElection.to_public_key(tx.id)
    approval = Vote.generate(inputs,
                             [([election_pub_key], voting_power)],
                             tx.id).sign([key.private_key])
    approval.validate(planet)

    resp = planet.write_transaction(approval, BROADCAST_TX_COMMIT)

    if resp == (202, ''):
        logger.info('[SUCCESS] Your vote has been submitted')
        return approval.id
    else:
        logger.error('Failed to commit vote')
        return False


def run_election_show(args, planet):
    """Retrieves information about an election

    :param args: dict
        args = {
        'election_id': the transaction_id for an election (str)
        }
    :param planet: an instance of Planetmint
    """

    election = planet.get_transaction(args.election_id)
    if not election:
        logger.error(f'No election found with election_id {args.election_id}')
        return

    response = election.show_election(planet)

    logger.info(response)

    return response


def _run_init():
    from planetmint.backend import schema
    bdb = planetmint.Planetmint()
    schema.init_database(connection=bdb.connection)


@configure_planetmint
def run_init(args):
    """Initialize the database"""
    _run_init()


@configure_planetmint
def run_drop(args):
    """Drop the database"""

    if not args.yes:
        response = input_on_stderr('Do you want to drop `{}` database? [y/n]: ')
        if response != 'y':
            return

    from planetmint.backend.connection import Connection
    from planetmint.backend import schema
    conn = Connection()
    try:
        schema.drop_database(conn)
    except DatabaseDoesNotExist:
        print("Drop was executed, but spaces doesn't exist.", file=sys.stderr)


def run_recover(b):
    rollback(b)


@configure_planetmint
def run_start(args):
    """Start the processes to run the node"""

    # Configure Logging
    setup_logging()

    logger.info('Planetmint Version %s', planetmint.version.__version__)
    run_recover(planetmint.lib.Planetmint())

    if not args.skip_initialize_database:
        logger.info('Initializing database')
        _run_init()

    logger.info('Starting Planetmint main process.')
    from planetmint.start import start
    start(args)


def run_tendermint_version(args):
    """Show the supported Tendermint version(s)"""
    supported_tm_ver = {
        'description': 'Planetmint supports the following Tendermint version(s)',
        'tendermint': __tm_supported_versions__,
    }
    print(json.dumps(supported_tm_ver, indent=4, sort_keys=True))


def create_parser():
    parser = argparse.ArgumentParser(
        description='Control your Planetmint node.',
        parents=[utils.base_parser])

    # all the commands are contained in the subparsers object,
    # the command selected by the user will be stored in `args.command`
    # that is used by the `main` function to select which other
    # function to call.
    subparsers = parser.add_subparsers(title='Commands',
                                       dest='command')

    # parser for writing a config file
    config_parser = subparsers.add_parser('configure',
                                          help='Prepare the config file.')

    config_parser.add_argument('backend',
                               choices=['tarantool', 'localmongodb'],
                               default='tarantool',
                               const='tarantool',
                               nargs='?',
<<<<<<< HEAD
                               help='The backend to use. It can only be '
                                    '"tarantool_db", currently.')
=======
                               help='The backend to use. Tarantool is default.')
>>>>>>> 9f42bec2

    # parser for managing elections
    election_parser = subparsers.add_parser('election',
                                            help='Manage elections.')

    election_subparser = election_parser.add_subparsers(title='Action',
                                                        dest='action')

    new_election_parser = election_subparser.add_parser('new',
                                                        help='Calls a new election.')

    new_election_subparser = new_election_parser.add_subparsers(title='Election_Type',
                                                                dest='election_type')

    # Parser factory for each type of new election, so we get a bunch of commands that look like this:
    # election new <some_election_type> <args>...
    for name, data in elections.items():
        args = data['args']
        generic_parser = new_election_subparser.add_parser(name, help=data['help'])
        for arg, kwargs in args.items():
            generic_parser.add_argument(arg, **kwargs)

    approve_election_parser = election_subparser.add_parser('approve',
                                                            help='Approve the election.')
    approve_election_parser.add_argument('election_id',
                                         help='The election_id of the election.')
    approve_election_parser.add_argument('--private-key',
                                         dest='sk',
                                         required=True,
                                         help='Path to the private key of the election initiator.')

    show_election_parser = election_subparser.add_parser('show',
                                                         help='Provides information about an election.')

    show_election_parser.add_argument('election_id',
                                      help='The transaction id of the election you wish to query.')

    # parsers for showing/exporting config values
    subparsers.add_parser('show-config',
                          help='Show the current configuration')

    # parser for database-level commands
    subparsers.add_parser('init',
                          help='Init the database')

    subparsers.add_parser('drop',
                          help='Drop the database')

    # parser for starting Planetmint
    start_parser = subparsers.add_parser('start',
                                         help='Start Planetmint')

    start_parser.add_argument('--no-init',
                              dest='skip_initialize_database',
                              default=False,
                              action='store_true',
                              help='Skip database initialization')

    subparsers.add_parser('tendermint-version',
                          help='Show the Tendermint supported versions')

    start_parser.add_argument('--experimental-parallel-validation',
                              dest='experimental_parallel_validation',
                              default=False,
                              action='store_true',
                              help='💀 EXPERIMENTAL: parallelize validation for better throughput 💀')

    return parser


def main():
    utils.start(create_parser(), sys.argv[1:], globals())<|MERGE_RESOLUTION|>--- conflicted
+++ resolved
@@ -327,12 +327,8 @@
                                default='tarantool',
                                const='tarantool',
                                nargs='?',
-<<<<<<< HEAD
                                help='The backend to use. It can only be '
                                     '"tarantool_db", currently.')
-=======
-                               help='The backend to use. Tarantool is default.')
->>>>>>> 9f42bec2
 
     # parser for managing elections
     election_parser = subparsers.add_parser('election',
