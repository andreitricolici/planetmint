--- conflicted
+++ resolved
@@ -3,111 +3,14 @@
 # SPDX-License-Identifier: (Apache-2.0 AND CC-BY-4.0)
 # Code is Apache-2.0 and docs are CC-BY-4.0
 
-<<<<<<< HEAD
-from planetmint.common.transaction import Transaction  # noqa
+from planetmint.transactions.common.transaction import Transaction  # noqa
 from planetmint import models  # noqa
 from planetmint.upsert_validator import ValidatorElection  # noqa
-from planetmint.elections.vote import Vote  # noqa
+from planetmint.transactions.types.elections.vote import Vote  # noqa
 from planetmint.migrations.chain_migration_election import ChainMigrationElection
 from planetmint.lib import Planetmint
 from planetmint.core import App
-=======
-import copy
-import logging
 
-from planetmint.log import DEFAULT_LOGGING_CONFIG as log_config
-from planetmint.lib import Planetmint  # noqa
-from planetmint.migrations.chain_migration_election import ChainMigrationElection
-from planetmint.version import __version__  # noqa
-from planetmint.core import App  # noqa
-
-# from functools import reduce
-# PORT_NUMBER = reduce(lambda x, y: x * y, map(ord, 'Planetmint')) % 2**16
-# basically, the port number is 9984
-
-# The following variable is used by `planetmint configure` to
-# prompt the user for database values. We cannot rely on
-# _base_database_localmongodb.keys() because dicts are unordered.
-# I tried to configure
-
-_database_keys_map = {
-    'localmongodb': ('host', 'port', 'name'),
-}
-
-_base_database_localmongodb = {
-    'host': 'localhost',
-    'port': 27017,
-    'name': 'bigchain',
-    'replicaset': None,
-    'login': None,
-    'password': None,
-}
-
-_database_localmongodb = {
-    'backend': 'localmongodb',
-    'connection_timeout': 5000,
-    'max_tries': 3,
-    'ssl': False,
-    'ca_cert': None,
-    'certfile': None,
-    'keyfile': None,
-    'keyfile_passphrase': None,
-    'crlfile': None,
-}
-_database_localmongodb.update(_base_database_localmongodb)
-
-_database_map = {
-    'localmongodb': _database_localmongodb,
-}
-
-config = {
-    'server': {
-        # Note: this section supports all the Gunicorn settings:
-        #       - http://docs.gunicorn.org/en/stable/settings.html
-        'bind': 'localhost:9984',
-        'loglevel': logging.getLevelName(
-            log_config['handlers']['console']['level']).lower(),
-        'workers': None,  # if None, the value will be cpu_count * 2 + 1
-    },
-    'wsserver': {
-        'scheme': 'ws',
-        'host': 'localhost',
-        'port': 9985,
-        'advertised_scheme': 'ws',
-        'advertised_host': 'localhost',
-        'advertised_port': 9985,
-    },
-    'tendermint': {
-        'host': 'localhost',
-        'port': 26657,
-        'version': 'v0.34.15',  # look for __tm_supported_versions__
-    },
-    # FIXME: hardcoding to localmongodb for now
-    'database': _database_map['localmongodb'],
-    'log': {
-        'file': log_config['handlers']['file']['filename'],
-        'error_file': log_config['handlers']['errors']['filename'],
-        'level_console': logging.getLevelName(
-            log_config['handlers']['console']['level']).lower(),
-        'level_logfile': logging.getLevelName(
-            log_config['handlers']['file']['level']).lower(),
-        'datefmt_console': log_config['formatters']['console']['datefmt'],
-        'datefmt_logfile': log_config['formatters']['file']['datefmt'],
-        'fmt_console': log_config['formatters']['console']['format'],
-        'fmt_logfile': log_config['formatters']['file']['format'],
-        'granular_levels': {},
-    },
-}
-
-# We need to maintain a backup copy of the original config dict in case
-# the user wants to reconfigure the node. Check ``planetmint.config_utils``
-# for more info.
-_config = copy.deepcopy(config)
-from planetmint.transactions.common.transaction import Transaction  # noqa
-from planetmint import models                          # noqa
-from planetmint.upsert_validator import ValidatorElection  # noqa
-from planetmint.transactions.types.elections.vote import Vote  # noqa
->>>>>>> 408c42a3
 
 Transaction.register_type(Transaction.CREATE, models.Transaction)
 Transaction.register_type(Transaction.TRANSFER, models.Transaction)
