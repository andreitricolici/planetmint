--- conflicted
+++ resolved
@@ -51,14 +51,8 @@
         self.block_transactions = []
         self.validators = None
         self.new_height = None
-<<<<<<< HEAD
-        self.chain = self.planetmint.get_latest_abci_chain()
-        print( f"chain: {self.chain}")
-        
-=======
         self.chain = self.planetmint_node.get_latest_abci_chain()
 
->>>>>>> 408c42a3
     def log_abci_migration_error(self, chain_id, validators):
         logger.error('An ABCI chain migration is in process. '
                      'Download theself.planetmint_node.get_latest_abci_chain new ABCI client and configure it with '
@@ -75,13 +69,7 @@
         """Initialize chain upon genesis or a migration"""
         app_hash = ''
         height = 0
-<<<<<<< HEAD
-
-        known_chain = self.planetmint.get_latest_abci_chain()
-        print( f" known_chain: {known_chain}")
-=======
         known_chain = self.planetmint_node.get_latest_abci_chain()
->>>>>>> 408c42a3
         if known_chain is not None:
             chain_id = known_chain['chain_id']
 
